--- conflicted
+++ resolved
@@ -2,11 +2,7 @@
 from autotest_lib.client.bin import utils
 from autotest_lib.client.common_lib import error
 import aexpect, virt_utils, kvm_monitor, ppm_utils, virt_test_setup
-<<<<<<< HEAD
-import virt_vm, kvm_vm, virt_test_utils
-=======
-import virt_vm, kvm_vm, libvirt_vm, virt_video_maker
->>>>>>> 343ced08
+import virt_vm, kvm_vm, virt_test_utils, libvirt_vm, virt_video_maker
 try:
     import PIL.Image
 except ImportError:
@@ -97,15 +93,6 @@
                 start_vm = True
 
     if start_vm:
-<<<<<<< HEAD
-        # Start the VM (or restart it if it's already up)
-        vm.create(name, params, test.bindir,
-                  migration_mode=params.get("migration_mode"))
-        # Update mac and IP info for assigned device
-        if params.get("pci_assignable") != "no":
-            virt_test_utils.update_mac_ip_address(vm, params)
-
-=======
         if vm_type == "libvirt" and params.get("type") != "unattended_install":
             vm.params = params
             vm.start()
@@ -113,7 +100,9 @@
             # Start the VM (or restart it if it's already up)
             vm.create(name, params, test.bindir,
                       migration_mode=params.get("migration_mode"))
->>>>>>> 343ced08
+            # Update mac and IP info for assigned device
+            if params.get("pci_assignable") != "no":
+                virt_test_utils.update_mac_ip_address(vm, params)
     else:
         # Don't start the VM, just update its params
         vm.params = params
@@ -208,12 +197,8 @@
         else:
             raise
 
-<<<<<<< HEAD
-def process(test, params, env, image_func, vm_func, pre_flag=True):
-=======
 
 def process(test, params, env, image_func, vm_func, vm_first=False):
->>>>>>> 343ced08
     """
     Pre- or post-process VMs and images according to the instructions in params.
     Call image_func for each image listed in params and vm_func for each VM.
@@ -223,23 +208,6 @@
     @param env: The environment (a dict-like object).
     @param image_func: A function to call for each image.
     @param vm_func: A function to call for each VM.
-<<<<<<< HEAD
-    @param pre_flag: A flag for judge call image_func before vm_func or not.
-    """
-    def _call_vm_func():
-        # Get list of VMs specified for this test
-        for vm_name in params.objects("vms"):
-            vm_params = params.object_params(vm_name)
-            # Call vm_func for each vm
-            vm_func(test, vm_params, env, vm_name)
-
-    def _call_image_func():
-        # Get list of images
-        for image_name in params.objects("images"):
-            image_params = params.object_params(image_name)
-            # Call image_func for each image
-            image_func(test, image_params)
-=======
     @param vm_first: Call vm_func first or not.
     """
     def _call_vm_func():
@@ -273,18 +241,7 @@
 
     if vm_first:
         _call_image_func()
->>>>>>> 343ced08
-
-    if pre_flag:
-        _call_image_func()
-        pre_flag = False
-    else:
-        pre_flag = True
-
-    _call_vm_func()
-
-    if pre_flag:
-        _call_image_func()
+
 
 @error.context_aware
 def preprocess(test, params, env):
@@ -331,37 +288,17 @@
             del env[key]
 
     # Get the KVM kernel module version and write it as a keyval
-<<<<<<< HEAD
-    logging.debug("Fetching KVM module version...")
-    if not os.path.exists("/dev/kvm"):
-        logging.debug("KVM module not loaded")
-
-    kvm_ver_cmd = params.get("kvm_ver_cmd")
-    if kvm_ver_cmd is not None:
-        kvm_version = commands.getoutput(kvm_ver_cmd)
-=======
     if os.path.exists("/dev/kvm"):
         try:
             kvm_version = open("/sys/module/kvm/version").read().strip()
         except Exception:
             kvm_version = os.uname()[2]
->>>>>>> 343ced08
     else:
         kvm_version = "Unknown"
 
     test.write_test_keyval({"kvm_version": kvm_version})
 
     # Get the KVM userspace version and write it as a keyval
-<<<<<<< HEAD
-    logging.debug("Fetching KVM userspace version...")
-    kvm_userspace_ver_cmd = params.get("kvm_userspace_ver_cmd")
-    if kvm_userspace_ver_cmd is not None:
-        kvm_userspace_version = commands.getoutput(kvm_userspace_ver_cmd)
-    else:
-        kvm_userspace_version = "Unknown"
-        logging.debug("Could not fetch KVM userspace version")
-
-=======
     qemu_path = virt_utils.get_path(test.bindir, params.get("qemu_binary",
                                                            "qemu"))
     version_line = commands.getoutput("%s -help | head -n 1" % qemu_path)
@@ -370,7 +307,6 @@
         kvm_userspace_version = " ".join(matches[0].split()[1:]).strip(",")
     else:
         kvm_userspace_version = "Unknown"
->>>>>>> 343ced08
     logging.debug("KVM userspace version: %s" % kvm_userspace_version)
     test.write_test_keyval({"kvm_userspace_version": kvm_userspace_version})
 
@@ -433,12 +369,7 @@
     error.context("postprocessing")
 
     # Postprocess all VMs and images
-<<<<<<< HEAD
-    process(test, params, env, postprocess_image, postprocess_vm,
-            pre_flag=False)
-=======
     process(test, params, env, postprocess_image, postprocess_vm, vm_first=True)
->>>>>>> 343ced08
 
     # Terminate the screendump thread
     global _screendump_thread, _screendump_thread_termination_event
@@ -571,13 +502,10 @@
     delay = float(params.get("screendump_delay", 5))
     quality = int(params.get("screendump_quality", 30))
 
-<<<<<<< HEAD
     hash_pre = None
-=======
     cache = {}
     counter = {}
 
->>>>>>> 343ced08
     while True:
         for vm in env.get_all_vms():
             if vm not in counter.keys():
@@ -590,10 +518,7 @@
                 logging.warn(e)
                 continue
             except AttributeError, e:
-<<<<<<< HEAD
                 logging.warn(e)
-=======
->>>>>>> 343ced08
                 continue
             if not os.path.exists(temp_filename):
                 logging.warn("VM '%s' failed to produce a screendump", vm.name)
@@ -608,21 +533,6 @@
                 os.makedirs(screendump_dir)
             except OSError:
                 pass
-<<<<<<< HEAD
-            screendump_filename = os.path.join(screendump_dir,
-                    "%s_%s.jpg" % (vm.name,
-                                   time.strftime("%Y-%m-%d_%H-%M-%S")))
-            hash_var = utils.hash_file(temp_filename)
-            if hash_var == hash_pre:
-                # if the screendump is same with previous, then do not save it
-                # into the screendump_dir in JPEG format
-                pass
-            else:
-                try:
-                    image = PIL.Image.open(temp_filename)
-                    image.save(screendump_filename, format="JPEG", quality=quality)
-                    hash_pre = hash_var
-=======
             counter[vm] += 1
             screendump_filename = os.path.join(screendump_dir, "%04d.jpg" %
                                                counter[vm])
@@ -645,7 +555,6 @@
                         # Decrement the counter as we in fact failed to
                         # produce a converted screendump
                         counter[vm] -= 1
->>>>>>> 343ced08
                 except NameError:
                     pass
             os.unlink(temp_filename)
