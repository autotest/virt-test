"""
Interfaces to the QEMU monitor.

@copyright: 2008-2010 Red Hat Inc.
"""

import socket, time, threading, logging, select, re
<<<<<<< HEAD
import virt_utils
=======
import virt_utils, virt_passfd_setup
>>>>>>> 343ced08
try:
    import json
except ImportError:
    logging.warning("Could not import json module. "
                    "QMP monitor functionality disabled.")


class MonitorError(Exception):
    pass


class MonitorConnectError(MonitorError):
    pass


class MonitorSocketError(MonitorError):
    def __init__(self, msg, e):
        Exception.__init__(self, msg, e)
        self.msg = msg
        self.e = e

    def __str__(self):
        return "%s    (%s)" % (self.msg, self.e)


class MonitorLockError(MonitorError):
    pass


class MonitorProtocolError(MonitorError):
    pass


class MonitorNotSupportedError(MonitorError):
    pass


class QMPCmdError(MonitorError):
    def __init__(self, cmd, qmp_args, data):
        MonitorError.__init__(self, cmd, qmp_args, data)
        self.cmd = cmd
        self.qmp_args = qmp_args
        self.data = data

    def __str__(self):
        return ("QMP command %r failed    (arguments: %r,    "
                "error message: %r)" % (self.cmd, self.qmp_args, self.data))


class Monitor:
    """
    Common code for monitor classes.
    """

    ACQUIRE_LOCK_TIMEOUT = 20
    DATA_AVAILABLE_TIMEOUT = 0

    def __init__(self, name, filename):
        """
        Initialize the instance.

        @param name: Monitor identifier (a string)
        @param filename: Monitor socket filename
        @raise MonitorConnectError: Raised if the connection fails
        """
        self.name = name
        self.filename = filename
        self._lock = threading.RLock()
        self._socket = socket.socket(socket.AF_UNIX, socket.SOCK_STREAM)
        self._passfd = None

        try:
            self._socket.connect(filename)
        except socket.error:
            raise MonitorConnectError("Could not connect to monitor socket")


    def __del__(self):
        # Automatically close the connection when the instance is garbage
        # collected
        self._close_sock()


    # The following two functions are defined to make sure the state is set
    # exclusively by the constructor call as specified in __getinitargs__().

    def __getstate__(self):
        pass


    def __setstate__(self, state):
        pass


    def __getinitargs__(self):
        # Save some information when pickling -- will be passed to the
        # constructor upon unpickling
        return self.name, self.filename, True


    def _close_sock(self):
        try:
            self._socket.shutdown(socket.SHUT_RDWR)
        except socket.error:
            pass
        self._socket.close()


    def _acquire_lock(self, timeout=ACQUIRE_LOCK_TIMEOUT):
        end_time = time.time() + timeout
        while time.time() < end_time:
            if self._lock.acquire(False):
                return True
            time.sleep(0.05)
        return False


    def _data_available(self, timeout=DATA_AVAILABLE_TIMEOUT):
        timeout = max(0, timeout)
        try:
            return bool(select.select([self._socket], [], [], timeout)[0])
        except socket.error, e:
            raise MonitorSocketError("Verifying data on monitor socket", e)


    def _recvall(self):
        s = ""
        while self._data_available():
            try:
                data = self._socket.recv(1024)
            except socket.error, e:
                raise MonitorSocketError("Could not receive data from monitor",
                                         e)
            if not data:
                break
            s += data
        return s


    def is_responsive(self):
        """
        Return True iff the monitor is responsive.
        """
        try:
            self.verify_responsive()
            return True
        except MonitorError:
            return False


class HumanMonitor(Monitor):
    """
    Wraps "human monitor" commands.
    """

    PROMPT_TIMEOUT = 20
    CMD_TIMEOUT = 20

    def __init__(self, name, filename, suppress_exceptions=False):
        """
        Connect to the monitor socket and find the (qemu) prompt.

        @param name: Monitor identifier (a string)
        @param filename: Monitor socket filename
        @raise MonitorConnectError: Raised if the connection fails and
                suppress_exceptions is False
        @raise MonitorProtocolError: Raised if the initial (qemu) prompt isn't
                found and suppress_exceptions is False
        @note: Other exceptions may be raised.  See cmd()'s
                docstring.
        """
        try:
            Monitor.__init__(self, name, filename)

            self.protocol = "human"

            # Find the initial (qemu) prompt
            s, o = self._read_up_to_qemu_prompt()
            if not s:
                raise MonitorProtocolError("Could not find (qemu) prompt "
                                           "after connecting to monitor. "
                                           "Output so far: %r" % o)

            # Save the output of 'help' for future use
            self._help_str = self.cmd("help", debug=False)

        except MonitorError, e:
            self._close_sock()
            if suppress_exceptions:
                logging.warn(e)
            else:
                raise


    # Private methods

    def _read_up_to_qemu_prompt(self, timeout=PROMPT_TIMEOUT):
        s = ""
        end_time = time.time() + timeout
        while self._data_available(end_time - time.time()):
            data = self._recvall()
            if not data:
                break
            s += data
            try:
                if s.splitlines()[-1].split()[-1] == "(qemu)":
                    return True, "\n".join(s.splitlines()[:-1])
            except IndexError:
                continue
        return False, "\n".join(s.splitlines())


    def _send(self, cmd):
        """
        Send a command without waiting for output.

        @param cmd: Command to send
        @raise MonitorLockError: Raised if the lock cannot be acquired
        @raise MonitorSocketError: Raised if a socket error occurs
        """
        if not self._acquire_lock():
            raise MonitorLockError("Could not acquire exclusive lock to send "
                                   "monitor command '%s'" % cmd)

        try:
            try:
                logging.debug("Send command: %s" % cmd)
                self._socket.sendall(cmd + "\n")
            except socket.error, e:
                raise MonitorSocketError("Could not send monitor command %r" %
                                         cmd, e)

        finally:
            self._lock.release()


    # Public methods

    def cmd(self, command, timeout=CMD_TIMEOUT, debug=True, fd=None):
        """
        Send command to the monitor.

        @param command: Command to send to the monitor
        @param timeout: Time duration to wait for the (qemu) prompt to return
        @param debug: Whether to print the commands being sent and responses
        @return: Output received from the monitor
        @raise MonitorLockError: Raised if the lock cannot be acquired
        @raise MonitorSocketError: Raised if a socket error occurs
        @raise MonitorProtocolError: Raised if the (qemu) prompt cannot be
                found after sending the command
        """
        if debug:
            logging.debug("(monitor %s) Sending command '%s'",
                          self.name, command)
        if not self._acquire_lock():
            raise MonitorLockError("Could not acquire exclusive lock to send "
                                   "monitor command '%s'" % command)

        try:
            # Read any data that might be available
            self._recvall()
            if fd is not None:
                if self._passfd is None:
                    self._passfd = virt_passfd_setup.import_passfd()
                # If command includes a file descriptor, use passfd module
                self._passfd.sendfd(self._socket, fd, "%s\n" % (command))
            else:
                # Send command
                self._send(command)
            # Read output
            s, o = self._read_up_to_qemu_prompt(timeout)
            # Remove command echo from output
            o = "\n".join(o.splitlines()[1:])
            # Report success/failure
            if s:
                if debug and o:
                    logging.debug("(monitor %s) "
                                  "Response to '%s'", self.name,
                                  command)
                    for l in o.splitlines():
                        logging.debug("(monitor %s)    %s", self.name, l)
                return o
            else:
                msg = ("Could not find (qemu) prompt after command '%s'. "
                       "Output so far: %r" % (command, o))
                raise MonitorProtocolError(msg)

        finally:
            self._lock.release()


    def verify_responsive(self):
        """
        Make sure the monitor is responsive by sending a command.
        """
        self.cmd("info status", debug=False)

    def verify_status(self, status):
        """
        Verify VM status

        @param status: Optional VM status, 'running' or 'paused'
        @return: return True if VM status is same as we expected
        """
        o = self.cmd("info status", debug=False)
        return (status in o)

    def get_status(self):
        return self.cmd("info status", debug=False)


    def verify_status(self, status):
        """
        Verify VM status

        @param status: Optional VM status, 'running' or 'paused'
        @return: return True if VM status is same as we expected
        """
        return (status in self.get_status())


    # Command wrappers
    # Notes:
    # - All of the following commands raise exceptions in a similar manner to
    #   cmd().
    # - A command wrapper should use self._help_str if it requires information
    #   about the monitor's capabilities.
    def send_args_cmd(self, cmdlines, timeout=CMD_TIMEOUT, convert=True):
        """
        Send a command with/without parameters and return its output.
        Have same effect with cmd function.
        Implemented under the same name for both the human and QMP monitors.
        Command with parameters should in following format e.g.:
        'memsave val=0 size=10240 filename=memsave'
        Command without parameter: 'sendkey ctrl-alt-f1'

        @param cmdlines: Commands send to qemu which is seperated by ";". For
                         command with parameters command should send in a string
                         with this format:
                         $command $arg_name=$arg_value $arg_name=$arg_value
        @param timeout: Time duration to wait for (qemu) prompt after command
        @param convert: If command need to convert. For commands such as:
                        $command $arg_value
        @return: The output of the command
        @raise MonitorLockError: Raised if the lock cannot be acquired
        @raise MonitorSendError: Raised if the command cannot be sent
        @raise MonitorProtocolError: Raised if the (qemu) prompt cannot be
                found after sending the command
        """
        cmd_output = ""
        for cmdline in cmdlines.split(";"):
            logging.info(cmdline)
            if not convert:
                return self.cmd(cmdline, timeout)
            if "=" in cmdline:
                command = cmdline.split()[0]
                cmdargs = " ".join(cmdline.split()[1:]).split(",")
                for arg in cmdargs:
                    command += " " + arg.split("=")[-1]
            else:
                command = cmdline
            cmd_output += self.cmd(command, timeout)
        return cmd_output




    def send_args_cmd(self, cmdlines, timeout=20, convert=True):
        """
        Send a command with/without parameter and return its output.
        Have same effect with cmd function.
        Implemented under the same name for both the human and QMP monitors.

        @param command: Command to send
        @param timeout: Time duration to wait for (qemu) prompt after command
        @return: The output of the command
        @raise MonitorLockError: Raised if the lock cannot be acquired
        @raise MonitorSendError: Raised if the command cannot be sent
        @raise MonitorProtocolError: Raised if the (qemu) prompt cannot be
                found after sending the command
        """
        cmd_output = []
        for cmdline in cmdlines.split(";"):
            logging.info(cmdline)
            if not convert:
                return self.cmd(cmdline, timeout)
            if "=" in cmdline:
                command = cmdline.split()[0]
                cmdargs = " ".join(cmdline.split()[1:]).split(",")
                for arg in cmdargs:
                    command += " " + arg.split("=")[-1]
            else:
                command = cmdline
            cmd_output.append(self.cmd(command, timeout))
        if len(cmdlines.split(";")) == 1:
            return cmd_output[0]
        return cmd_output

    def quit(self):
        """
        Send "quit" without waiting for output.
        """
        self._send("quit")


    def info(self, what, debug=True):
        """
        Request info about something and return the output.
        @param debug: Whether to print the commands being sent and responses
        """
        return self.cmd("info %s" % what, debug=debug)


    def query(self, what):
        """
        Alias for info.
        """
        return self.info(what)


    def screendump(self, filename, debug=True):
        """
        Request a screendump.

        @param filename: Location for the screendump
        @return: The command's output
        """
        return self.cmd(command="screendump %s" % filename, debug=debug)


    def set_link(self, name, up):
        """
        Set link up/down.

        @param name: Link name
        @param up: Bool value, True=set up this link, False=Set down this link
        @return: The response to the command
        """
        set_link_cmd = "set_link"

        # set_link in RHEL5 host use "up|down" instead of "on|off" which is
        # used in RHEL6 host and Fedora host. So here find out the string
        # this monitor accept.
        o = self.cmd("help %s" % set_link_cmd)
        try:
            on_str, off_str = re.findall("(\w+)\|(\w+)", o)[0]
        except IndexError:
            # take a default value if can't get on/off string from monitor.
            on_str, off_str = "on", "off"

        status = off_str
        if up:
            status = on_str
        return self.cmd("%s %s %s" % (set_link_cmd, name, status))


    def migrate(self, uri, full_copy=False, incremental_copy=False, wait=False):
        """
        Migrate.

        @param uri: destination URI
        @param full_copy: If true, migrate with full disk copy
        @param incremental_copy: If true, migrate with incremental disk copy
        @param wait: If true, wait for completion
        @return: The command's output
        """
        cmd = "migrate"
        if not wait:
            cmd += " -d"
        if full_copy:
            cmd += " -b"
        if incremental_copy:
            cmd += " -i"
        cmd += " \"%s\"" % uri
        return self.cmd(cmd)


    def migrate_set_speed(self, value):
        """
        Set maximum speed for migrations.

        @param value: Set speed in Gb, Mb, Kb, bytes/sec. By default, set
        speed in Mb/sec. It also support numeber, which means set speed in
        Mb/sec.

        @return: The command's output
        """
        return self.cmd("migrate_set_speed %s" % value)


    def migrate_set_downtime(self, value):
        """
        Set maximum tolerated downtime (in seconds) for migration.

        @param: value: maximum downtime (in seconds)
        @return: The command's output
        """
        return self.cmd("migrate_set_downtime %s" % value)


    def sendkey(self, keystr, hold_time=1):
        """
        Send key combination to VM.

        @param keystr: Key combination string
        @param hold_time: Hold time in ms (should normally stay 1 ms)
        @return: The command's output
        """
        return self.cmd("sendkey %s %s" % (keystr, hold_time))


    def mouse_move(self, dx, dy):
        """
        Move mouse.

        @param dx: X amount
        @param dy: Y amount
        @return: The command's output
        """
        return self.cmd("mouse_move %d %d" % (dx, dy))


    def mouse_button(self, state):
        """
        Set mouse button state.

        @param state: Button state (1=L, 2=M, 4=R)
        @return: The command's output
        """
        return self.cmd("mouse_button %d" % state)


    def getfd(self, fd, name):
        """
        Receives a file descriptor

        @param fd: File descriptor to pass to QEMU
        @param name: File descriptor name (internal to QEMU)
        @return: The command's output
        """
        return self.cmd("getfd %s" % name, fd=fd)


class QMPMonitor(Monitor):
    """
    Wraps QMP monitor commands.
    """

    READ_OBJECTS_TIMEOUT = 5
    CMD_TIMEOUT = 20
    RESPONSE_TIMEOUT = 20
    PROMPT_TIMEOUT = 20

    def __init__(self, name, filename, suppress_exceptions=False):
        """
        Connect to the monitor socket, read the greeting message and issue the
        qmp_capabilities command.  Also make sure the json module is available.

        @param name: Monitor identifier (a string)
        @param filename: Monitor socket filename
        @raise MonitorConnectError: Raised if the connection fails and
                suppress_exceptions is False
        @raise MonitorProtocolError: Raised if the no QMP greeting message is
                received and suppress_exceptions is False
        @raise MonitorNotSupportedError: Raised if json isn't available and
                suppress_exceptions is False
        @note: Other exceptions may be raised if the qmp_capabilities command
                fails.  See cmd()'s docstring.
        """
        try:
            Monitor.__init__(self, name, filename)

            self.protocol = "qmp"
            self._greeting = None
            self._events = []

            # Make sure json is available
            try:
                json
            except NameError:
                raise MonitorNotSupportedError("QMP requires the json module "
                                               "(Python 2.6 and up)")

            # Read greeting message
            end_time = time.time() + 20
            while time.time() < end_time:
                for obj in self._read_objects():
                    if "QMP" in obj:
                        self._greeting = obj
                        break
                if self._greeting:
                    break
                time.sleep(0.1)
            else:
                raise MonitorProtocolError("No QMP greeting message received")

            # Issue qmp_capabilities
            self.cmd("qmp_capabilities")

        except MonitorError, e:
            self._close_sock()
            if suppress_exceptions:
                logging.warn(e)
            else:
                raise


    # Private methods

    def _build_cmd(self, cmd, args=None, id=None):
        obj = {"execute": cmd}
        if args is not None:
            obj["arguments"] = args
        if id is not None:
            obj["id"] = id
        return obj


    def _read_objects(self, timeout=READ_OBJECTS_TIMEOUT):
        """
        Read lines from the monitor and try to decode them.
        Stop when all available lines have been successfully decoded, or when
        timeout expires.  If any decoded objects are asynchronous events, store
        them in self._events.  Return all decoded objects.

        @param timeout: Time to wait for all lines to decode successfully
        @return: A list of objects
        """
        if not self._data_available():
            return []
        s = ""
        end_time = time.time() + timeout
        while self._data_available(end_time - time.time()):
            s += self._recvall()
            # Make sure all lines are decodable
            for line in s.splitlines():
                if line:
                    try:
                        json.loads(line)
                    except Exception:
                        # Found an incomplete or broken line -- keep reading
                        break
            else:
                # All lines are OK -- stop reading
                break
        # Decode all decodable lines
        objs = []
        for line in s.splitlines():
            try:
                objs += [json.loads(line)]
            except Exception:
                pass
        # Keep track of asynchronous events
        self._events += [obj for obj in objs if "event" in obj]
        return objs


    def _send(self, data):
        """
        Send raw data without waiting for response.

        @param data: Data to send
        @raise MonitorSocketError: Raised if a socket error occurs
        """
        try:
            self._socket.sendall(data)
        except socket.error, e:
            raise MonitorSocketError("Could not send data: %r" % data, e)


    def _get_response(self, id=None, timeout=RESPONSE_TIMEOUT):
        """
        Read a response from the QMP monitor.

        @param id: If not None, look for a response with this id
        @param timeout: Time duration to wait for response
        @return: The response dict, or None if none was found
        """
        end_time = time.time() + timeout
        while self._data_available(end_time - time.time()):
            for obj in self._read_objects():
                if isinstance(obj, dict):
                    if id is not None and obj.get("id") != id:
                        continue
                    if "return" in obj or "error" in obj:
                        return obj


    # Public methods

    def cmd(self, cmd, args=None, timeout=CMD_TIMEOUT, debug=True):
        """
        Send a QMP monitor command and return the response.

        Note: an id is automatically assigned to the command and the response
        is checked for the presence of the same id.

        @param cmd: Command to send
        @param args: A dict containing command arguments, or None
        @param timeout: Time duration to wait for response
        @return: The response received
        @raise MonitorLockError: Raised if the lock cannot be acquired
        @raise MonitorSocketError: Raised if a socket error occurs
        @raise MonitorProtocolError: Raised if no response is received
        @raise QMPCmdError: Raised if the response is an error message
                (the exception's args are (cmd, args, data) where data is the
                error data)
        """
        if debug:
            logging.debug("(monitor %s) Sending command '%s'",
                          self.name, cmd)
        if not self._acquire_lock():
            raise MonitorLockError("Could not acquire exclusive lock to send "
                                   "QMP command '%s'" % cmd)

        try:
            # Read any data that might be available
            self._read_objects()
            # Send command
            id = virt_utils.generate_random_string(8)
            cmdobj = self._build_cmd(cmd, args, id)
            logging.debug("Send command: %s" % cmdobj)
            self._send(json.dumps(cmdobj) + "\n")
            # Read response
            r = self._get_response(id, timeout)
            if r is None:
                raise MonitorProtocolError("Received no response to QMP "
                                           "command '%s', or received a "
                                           "response with an incorrect id"
                                           % cmd)
            if "return" in r:
                if debug and r["return"]:
                    logging.debug("(monitor %s) "
                                  "Response to '%s'", self.name, cmd)
                    o = str(r["return"])
                    for l in o.splitlines():
                        logging.debug("(monitor %s)    %s", self.name, l)
                return r["return"]
            if "error" in r:
                raise QMPCmdError(cmd, args, r["error"])

        finally:
            self._lock.release()


    def cmd_raw(self, data, timeout=CMD_TIMEOUT):
        """
        Send a raw string to the QMP monitor and return the response.
        Unlike cmd(), return the raw response dict without performing any
        checks on it.

        @param data: The data to send
        @param timeout: Time duration to wait for response
        @return: The response received
        @raise MonitorLockError: Raised if the lock cannot be acquired
        @raise MonitorSocketError: Raised if a socket error occurs
        @raise MonitorProtocolError: Raised if no response is received
        """
        if not self._acquire_lock():
            raise MonitorLockError("Could not acquire exclusive lock to send "
                                   "data: %r" % data)

        try:
            self._read_objects()
            self._send(data)
            r = self._get_response(None, timeout)
            if r is None:
                raise MonitorProtocolError("Received no response to data: %r" %
                                           data)
            return r

        finally:
            self._lock.release()


    def cmd_obj(self, obj, timeout=CMD_TIMEOUT):
        """
        Transform a Python object to JSON, send the resulting string to the QMP
        monitor, and return the response.
        Unlike cmd(), return the raw response dict without performing any
        checks on it.

        @param obj: The object to send
        @param timeout: Time duration to wait for response
        @return: The response received
        @raise MonitorLockError: Raised if the lock cannot be acquired
        @raise MonitorSocketError: Raised if a socket error occurs
        @raise MonitorProtocolError: Raised if no response is received
        """
        return self.cmd_raw(json.dumps(obj) + "\n", timeout)


    def cmd_qmp(self, cmd, args=None, id=None, timeout=CMD_TIMEOUT):
        """
        Build a QMP command from the passed arguments, send it to the monitor
        and return the response.
        Unlike cmd(), return the raw response dict without performing any
        checks on it.

        @param cmd: Command to send
        @param args: A dict containing command arguments, or None
        @param id:  An id for the command, or None
        @param timeout: Time duration to wait for response
        @return: The response received
        @raise MonitorLockError: Raised if the lock cannot be acquired
        @raise MonitorSocketError: Raised if a socket error occurs
        @raise MonitorProtocolError: Raised if no response is received
        """
        return self.cmd_obj(self._build_cmd(cmd, args, id), timeout)


    def verify_responsive(self):
        """
        Make sure the monitor is responsive by sending a command.
        """
        self.cmd(cmd="query-status", debug=False)


    def verify_status(self, status):
        """
        Verify VM status

        @param status: Optional VM status, 'running' or 'paused'
        @return: return True if VM status is same as we expected
        """
        o = dict(self.cmd(cmd="query-status", debug=False))
        if status == 'paused':
            return (o['running'] == False)
        if status == 'running':
            return (o['running'] == True)
        if o['status'] == status:
            return True
        return False

<<<<<<< HEAD
=======

>>>>>>> 343ced08
    def get_events(self):
        """
        Return a list of the asynchronous events received since the last
        clear_events() call.

        @return: A list of events (the objects returned have an "event" key)
        @raise MonitorLockError: Raised if the lock cannot be acquired
        """
        if not self._acquire_lock():
            raise MonitorLockError("Could not acquire exclusive lock to read "
                                   "QMP events")
        try:
            self._read_objects()
            return self._events[:]
        finally:
            self._lock.release()


    def get_event(self, name):
        """
        Look for an event with the given name in the list of events.

        @param name: The name of the event to look for (e.g. 'RESET')
        @return: An event object or None if none is found
        """
        for e in self.get_events():
            if e.get("event") == name:
                return e

    def human_monitor_cmd(self, cmd=None, timeout=20):
        """
        Run human monitor command in QMP through human-monitor-command

        @param cmd: human monitor command.
        """
        args = {"command-line": cmd}
        return self.cmd("human-monitor-command", args, timeout)

    def human_monitor_cmd(self, cmd=None):
        """
        Run human monitor command in QMP through human-monitor-command

        @param cmd: human monitor command.
        """
        args = {"command-line": cmd}
        self.cmd("human-monitor-command", args)


    def clear_events(self):
        """
        Clear the list of asynchronous events.

        @raise MonitorLockError: Raised if the lock cannot be acquired
        """
        if not self._acquire_lock():
            raise MonitorLockError("Could not acquire exclusive lock to clear "
                                   "QMP event list")
        self._events = []
        self._lock.release()


    def get_greeting(self):
        """
        Return QMP greeting message.
        """
        return self._greeting


    # Command wrappers
    # Note: all of the following functions raise exceptions in a similar manner
    # to cmd().
    def send_args_cmd(self, cmdlines, timeout=CMD_TIMEOUT, convert=True):
        """
        Send a command with/without parameters and return its output.
        Have same effect with cmd function.
        Implemented under the same name for both the human and QMP monitors.
        Command with parameters should in following format e.g.:
        'memsave val=0 size=10240 filename=memsave'
        Command without parameter: 'query-vnc'

        @param cmdlines: Commands send to qemu which is seperated by ";". For
                         command with parameters command should send in a string
                         with this format:
                         $command $arg_name=$arg_value $arg_name=$arg_value
        @param timeout: Time duration to wait for (qemu) prompt after command
        @param convert: If command need to convert. For commands not in standard
                        format such as: $command $arg_value
        @return: The response to the command
        @raise MonitorLockError: Raised if the lock cannot be acquired
        @raise MonitorSendError: Raised if the command cannot be sent
        @raise MonitorProtocolError: Raised if no response is received
        """
        cmd_output = []
        for cmdline in cmdlines.split(";"):
            command = cmdline.split()[0]
            commands = self.cmd("query-commands")
            if command not in str(commands):
                if "=" in cmdline:
                    command = cmdline.split()[0]
                    cmdargs = " ".join(cmdline.split()[1:]).split(",")
                    for arg in cmdargs:
                        command += " " + arg.split("=")[-1]
                else:
                    command = cmdline
                cmd_output.append(self.human_monitor_cmd(command))
            else:
                cmdargs = " ".join(cmdline.split()[1:]).split(",")
                args = {}
                for arg in cmdargs:
                    opt = arg.split('=')
                    try:
                        if re.match("^[0-9]+$", opt[1]):
                            value = int(opt[1])
                        elif "True" in opt[1] or "true" in opt[1]:
                            value = True
                        elif "false" in opt[1] or "False" in opt[1]:
                            value = False
                        else:
                            value = opt[1].strip()
                        args[opt[0].strip()] = value
                    except:
                        logging.debug("Fail to create args, please check cmd")
                cmd_output.append(self.cmd(command, args, timeout=timeout))
        return cmd_output

    def send_args_cmd(self, cmdlines, timeout=20, convert=True):
        """
        Send a command with/without parameters and return its output.
        Command with parameters should in following format e.g.:
        'memsave val=0 size=10240 filename=memsave'
        Command without parameter: 'query-vnc'

        @param command: Command to send
        @param timeout: Time duration to wait for response
        @return: The response to the command
        @raise MonitorLockError: Raised if the lock cannot be acquired
        @raise MonitorSendError: Raised if the command cannot be sent
        @raise MonitorProtocolError: Raised if no response is received
        """
        cmd_output = []
        for cmdline in cmdlines.split(";"):
            command = cmdline.split()[0]
            commands = self.cmd("query-commands")
            if command not in str(commands):
                if "=" in cmdline:
                    command = cmdline.split()[0]
                    cmdargs = " ".join(cmdline.split()[1:]).split(",")
                    for arg in cmdargs:
                        command += " " + arg.split("=")[-1]
                else:
                    command = cmdline
                cmd_output.append(self.human_monitor_cmd(command))
            else:
                cmdargs = " ".join(cmdline.split()[1:]).split(",")
                args = {}
                for arg in cmdargs:
                    opt = arg.split('=')
                    try:
                        if re.match("^[0-9]+$", opt[1]):
                            value = int(opt[1])
                        elif re.match("^[0-9.]+$", opt[1]):
                            value = float(opt[1])
                        elif "True" in opt[1] or "true" in opt[1]:
                            value = True
                        elif "false" in opt[1] or "False" in opt[1]:
                            value = False
                        else:
                            value = opt[1].strip()
                        args[opt[0].strip()] = value
                    except Exception:
                        logging.debug("Fail to create args, please check cmd")
                cmd_output.append(self.cmd(command, args, timeout=timeout))
        if len(cmdlines.split(";")) == 1:
            return cmd_output[0]
        return cmd_output


    def quit(self):
        """
        Send "quit" and return the response.
        """
        return self.cmd("quit")


    def info(self, what):
        """
        Request info about something and return the response.
        """
        cmd = "query-%s" % what
        commands = self.cmd("query-commands")
        if cmd in str(commands):
            return self.cmd("query-%s" % what)
        else:
            cmd = "info %s" % what
            return self.human_monitor_cmd(cmd)


    def query(self, what):
        """
        Alias for info.
        """
        return self.info(what)


    def screendump(self, filename, debug=True):
        """
        Request a screendump.

        @param filename: Location for the screendump
        @return: The response to the command
        """
        cmdline = "screendump %s" % filename
        return self.human_monitor_cmd(cmdline)

    def sendkey(self, keystr, hold_time=1):
        """
        Send key combination to VM.

        @param keystr: Key combination string
        @param hold_time: Hold time in ms (should normally stay 1 ms)
        @return: The command's output
        """
        return self.human_monitor_cmd("sendkey %s %s" % (keystr, hold_time))

    def migrate(self, uri, full_copy=False, incremental_copy=False, wait=False):
        """
        Migrate.

        @param uri: destination URI
        @param full_copy: If true, migrate with full disk copy
        @param incremental_copy: If true, migrate with incremental disk copy
        @param wait: If true, wait for completion
        @return: The response to the command
        """
        args = {"uri": uri,
                "blk": full_copy,
                "inc": incremental_copy}
        return self.cmd("migrate", args)


    def migrate_set_speed(self, value):
        """
        Set maximum speed for migrations.

        @param value: Set speed in Gb, Mb, Kb, bytes/sec. By default, set speed
         in Mb/sec. It also support numeber, which means set speed in Mb/sec.

        @return: The response to the command
        """

        # In qmp interface, we have to set speed in bytes/sec.
        if isinstance(value, str):
            if value.isdigit():
                val = long(value) << 20
            elif value.endswith(("g", "G")):
                val = long(value.strip("gG")) << 30
            elif value.endswith(("m", "M")):
                val = long(value.strip("mM")) << 20
            elif value.endswith(("k", "K")):
                val = long(value.strip("kK")) << 10
            elif value.endswith(("b", "B")):
                val = long(value.srtip("bB"))
            else:
                logging.info("Not support value")
        else:
            val = value * (1 << 20)
        args = {"value": val}
        return self.cmd("migrate_set_speed", args)

    def set_link(self, name, up):
        """
        Set link up/down.

        @param name: Link name
        @param up: Bool value, True=set up this link, False=Set down this link
        @return: The response to the command
        """
<<<<<<< HEAD
        return self.send_args_cmd("set_link name=%s,up=%s" % (name, (up=='on')))
=======
        args = {"value": value}
        return self.cmd("migrate_set_speed", args)


    def set_link(self, name, up):
        """
        Set link up/down.

        @param name: Link name
        @param up: Bool value, True=set up this link, False=Set down this link

        @return: The response to the command
        """
        return self.send_args_cmd("set_link name=%s,up=%s" % (name, str(up)))
>>>>>>> 343ced08
<|MERGE_RESOLUTION|>--- conflicted
+++ resolved
@@ -5,11 +5,7 @@
 """
 
 import socket, time, threading, logging, select, re
-<<<<<<< HEAD
-import virt_utils
-=======
 import virt_utils, virt_passfd_setup
->>>>>>> 343ced08
 try:
     import json
 except ImportError:
@@ -844,10 +840,7 @@
             return True
         return False
 
-<<<<<<< HEAD
-=======
-
->>>>>>> 343ced08
+
     def get_events(self):
         """
         Return a list of the asynchronous events received since the last
@@ -877,6 +870,7 @@
             if e.get("event") == name:
                 return e
 
+
     def human_monitor_cmd(self, cmd=None, timeout=20):
         """
         Run human monitor command in QMP through human-monitor-command
@@ -885,15 +879,6 @@
         """
         args = {"command-line": cmd}
         return self.cmd("human-monitor-command", args, timeout)
-
-    def human_monitor_cmd(self, cmd=None):
-        """
-        Run human monitor command in QMP through human-monitor-command
-
-        @param cmd: human monitor command.
-        """
-        args = {"command-line": cmd}
-        self.cmd("human-monitor-command", args)
 
 
     def clear_events(self):
@@ -1117,29 +1102,14 @@
         args = {"value": val}
         return self.cmd("migrate_set_speed", args)
 
+
     def set_link(self, name, up):
         """
         Set link up/down.
 
         @param name: Link name
         @param up: Bool value, True=set up this link, False=Set down this link
+
         @return: The response to the command
         """
-<<<<<<< HEAD
-        return self.send_args_cmd("set_link name=%s,up=%s" % (name, (up=='on')))
-=======
-        args = {"value": value}
-        return self.cmd("migrate_set_speed", args)
-
-
-    def set_link(self, name, up):
-        """
-        Set link up/down.
-
-        @param name: Link name
-        @param up: Bool value, True=set up this link, False=Set down this link
-
-        @return: The response to the command
-        """
-        return self.send_args_cmd("set_link name=%s,up=%s" % (name, str(up)))
->>>>>>> 343ced08
+        return self.send_args_cmd("set_link name=%s,up=%s" % (name, str(up)))