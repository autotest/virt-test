--- conflicted
+++ resolved
@@ -67,13 +67,10 @@
         # We need this to get to the blkdebug files
         self.virt_dir = os.path.abspath(os.path.join(root_dir, "..", "..", "virt"))
         self.address_cache = address_cache
-<<<<<<< HEAD
         self.index_in_use = {}
 
         self.host_version = cartesian_config.get_host_verson(self.params)
 
-=======
->>>>>>> 343ced08
         # This usb_dev_dict member stores usb controller and device info,
         # It's dict, each key is an id of usb controller,
         # and key's value is a list, contains usb devices' ids which
@@ -85,10 +82,7 @@
         # }
         # This structure can used in usb hotplug/unplug test.
         self.usb_dev_dict = {}
-<<<<<<< HEAD
-=======
         self.driver_type = 'kvm'
->>>>>>> 343ced08
 
 
     def verify_alive(self):
@@ -130,12 +124,8 @@
         @raise VMStatusError: If the VM status is not same as parameter
         """
         if not self.monitor.verify_status(status):
-<<<<<<< HEAD
-            raise virt_vm.VMStatusError("VM status is unexpected")
-=======
             raise virt_vm.VMStatusError('Unexpected VM status: "%s"' %
                                         self.monitor.get_status())
->>>>>>> 343ced08
 
 
     def clone(self, name=None, params=None, root_dir=None, address_cache=None,
@@ -215,7 +205,6 @@
         # parameter, and should add the requested command line option
         # accordingly.
 
-<<<<<<< HEAD
 
         def get_free_pci_addr(pci_addr=None):
             """
@@ -241,20 +230,6 @@
                 self.pci_addr_list.append(int(pci_addr))
                 return hex(int(pci_addr))
 
-        def _add_option(option, value):
-            """
-            Add option to qemu parameters.
-            """
-            if isinstance(value, bool):
-                if value:
-                    opt_str = "on"
-                else:
-                    opt_str = "off"
-                return ",%s=%s" % (option, opt_str)
-            elif isinstance(value, str):
-                # "EMPTY_STRING" and "NO_EQUAL_STRING" is used for testing
-                # illegal foramt of option.
-=======
         def _add_option(option, value, option_type=None):
             """
             Add option to qemu parameters.
@@ -271,7 +246,6 @@
             elif value and isinstance(value, str):
                 # "EMPTY_STRING" and "NULL_STRING" is used for testing illegal
                 # foramt of option.
->>>>>>> 343ced08
                 # "EMPTY_STRING": set option as a empty string "".
                 # "NO_EQUAL_STRING": set option as a option string only,
                 #                    even without "=".
@@ -280,16 +254,10 @@
                     return ",%s" % option
                 if value == "EMPTY_STRING":
                     value = '""'
-<<<<<<< HEAD
-                return ",%s=%s" % (option, str(value))
-            return ""
-
-=======
                 return fmt % (option, str(value))
             return ""
 
 
->>>>>>> 343ced08
         def get_free_usb_port(dev, controller_type):
             # Find an available USB port.
             bus = None
@@ -398,11 +366,6 @@
                     format = "none"
                     index = None
                 cmd = " -drive file='%s',media=cdrom" % filename
-<<<<<<< HEAD
-                if index is not None and index.isdigit():
-                    cmd += ",index=%s" % index
-                return cmd
-=======
                 if index is not None:
                     cmd += ",index=%s" % index
                 if format:
@@ -410,13 +373,11 @@
                 if name:
                     cmd += ",id=%s" % name
                 return cmd + dev
->>>>>>> 343ced08
             else:
                 return " -cdrom '%s'" % filename
 
         def add_drive(help, filename, index=None, format=None, cache=None,
                       werror=None, rerror=None, serial=None, snapshot=False,
-<<<<<<< HEAD
                       boot=False, blkdebug=None,imgfmt="raw", aio=None,
                       media="disk", ide_bus=None, ide_unit=None, vdisk=None,
                       pci_addr=None,floppy_unit=None, readonly=False,
@@ -424,10 +385,11 @@
                       bus=None, port=None, bootindex=None, removable=None,
                       min_io_size=None, opt_io_size=None):
 
-            dev = {"virtio" : "virtio-blk-pci",
-                   "ide" : "ide-drive",
-                   "usb2": "usb-storage"}
-
+            dev_format = {"virtio" : "virtio-blk-pci",
+                          "ide" : "ide-drive",
+                          "usb2": "usb-storage"}
+
+            id = ""
             if format == "ide":
                 id ="ide0-%s-%s" % (ide_bus, ide_unit)
                 ide_bus = "ide." + str(ide_bus)
@@ -440,23 +402,25 @@
                 id = "usb2.%s" % index
             if media == "floppy":
                 id ="fdc0-0-%s" % floppy_unit
-            blkdev_id = "drive-%s" % id
-
-            # -drive part
-=======
-                      boot=False, blkdebug=None, bus=None, port=None,
-                      bootindex=None, removable=None, min_io_size=None,
-                      opt_io_size=None, physical_block_size=None,
-                      logical_block_size=None):
-            name = None
+            elif media == "cdrom":
+                readonly = True
+            if not has_option(help, "device"):
+                id = None
+            if id:
+                blkdev_id = "drive-%s" % id
+            else:
+                blkdev_id = None
+            if ",aio=" not in help:
+                aio = None
+
             dev = ""
             if format == "ahci":
-                name = "ahci%s" % index
+                blkdev_id = "ahci%s" % index
                 dev += " -device ide-drive,bus=ahci.%s,drive=%s" % (index, name)
                 format = "none"
                 index = None
-            if format == "usb2":
-                name = "usb2.%s" % index
+            elif format == "usb2":
+                blkdev_id = "usb2.%s" % index
                 dev += " -device usb-storage"
                 dev += _add_option("bus", bus)
                 dev += _add_option("port", port)
@@ -470,9 +434,9 @@
                 dev += _add_option("drive", name)
                 format = "none"
                 index = None
-            if format.startswith("scsi-"):
+            elif format.startswith("scsi-"):
                 # handles scsi-{hd, cd, disk, block, generic} targets
-                name = "virtio-scsi%s" % index
+                blkdev_id = "virtio-scsi%s" % index
                 dev += " -device %s,bus=virtio_scsi_pci.0" % format
                 dev += _add_option("drive", name)
                 dev += _add_option("logical_block_size", logical_block_size)
@@ -485,89 +449,56 @@
                 format = "none"
                 index = None
 
->>>>>>> 343ced08
-            if blkdebug is not None:
-                cmd = " -drive file=blkdebug:%s:%s" % (blkdebug, filename)
-            else:
-                cmd = " -drive file='%s'" % filename
-
-<<<<<<< HEAD
-            if index is not None and index.isdigit():
-                cmd += ",index=%s" % index
-            if has_option(help, "device"):
-                cmd += ",if=none"
-                cmd += ",id=%s" % blkdev_id
-            else:
-                if format: cmd += ",if=%s" % format
-
-            if media != "floppy":
-                cmd += ",media=%s" % media
-            if cache: cmd += ",cache=%s" % cache
-            if rerror:
-                cmd += ",rerror=%s" % rerror
-            if werror: cmd += ",werror=%s" % werror
-            cmd += _add_option("serial", serial)
-            if snapshot: cmd += ",snapshot=on"
-            if boot: cmd += ",boot=on"
-            if media == "cdrom" or readonly : cmd += ",readonly=on"
-            cmd += ",format=%s" % imgfmt
-            if ",aio=" in help and aio : cmd += ",aio=%s" % aio
-
-            # -device part
-            if has_option(help, "device") and media != "floppy":
-                cmd += " -device %s" % dev[format]
+            elif has_option(help, "device") and media != "floppy":
+                dev += " -device %s" % dev_format[format]
                 if format == "ide":
-                    cmd += ",bus=%s" % ide_bus
-                    cmd += ",unit=%s" % ide_unit
-                elif format == "usb2":
-                    cmd += _add_option("bus", bus)
-                    cmd += _add_option("port", port)
-                    cmd += _add_option("serial", serial)
-                    cmd += _add_option("bootindex", bootindex)
-                    cmd += _add_option("removable", removable)
-                    cmd += _add_option("min_io_size", min_io_size)
-                    cmd += _add_option("opt_io_size", opt_io_size)
-                    cmd += _add_option("physical_block_size",
-                                       physical_block_size)
-                    cmd += _add_option("logical_block_size", logical_block_size)
-                else:
+                    dev += ",bus=%s" % ide_bus
+                    dev += ",unit=%s" % ide_unit
+                elif format == "virtio":
                     free_pci_addr = get_free_pci_addr(pci_addr)
-                    cmd += ",bus=pci.0,addr=%s" % free_pci_addr
+                    dev += ",bus=pci.0,addr=%s" % free_pci_addr
                     if physical_block_size:
-                        cmd += ",physical_block_size=%s" % physical_block_size
+                        dev += ",physical_block_size=%s" % physical_block_size
                     if logical_block_size:
-                        cmd += ",logical_block_size=%s" % logical_block_size
-                cmd += ",drive=%s" % blkdev_id
-                cmd += ",id=%s" % id
+                        dev += ",logical_block_size=%s" % logical_block_size
+                dev += ",drive=%s" % blkdev_id
+                dev += ",id=%s" % id
+                format = "none"
+
 
             # -global part
             drivelist = ['driveA','driveB']
             if has_option(help,"global") and media == "floppy" :
-                cmd += " -global isa-fdc.%s=drive-%s" \
+                dev += " -global isa-fdc.%s=drive-%s" \
                           % (drivelist[floppy_unit],id)
-            return cmd
-
-        def add_nic(help, vlan, model=None, mac=None, netdev_id=None,
-                    nic_extra_params=None, pci_addr=None, device_id=None):
-            free_pci_addr = get_free_pci_addr(pci_addr)
-
-=======
+                media = None
+            # -drive part
+            if blkdebug is not None:
+                cmd = " -drive file=blkdebug:%s:%s" % (blkdebug, filename)
+            else:
+                cmd = " -drive file='%s'" % filename
+
             cmd += _add_option("index", index)
             cmd += _add_option("if", format)
+            cmd += _add_option("id", blkdev_id)
+            cmd += _add_option("media", media)
             cmd += _add_option("cache", cache)
             cmd += _add_option("rerror", rerror)
             cmd += _add_option("werror", werror)
             cmd += _add_option("serial", serial)
+            cmd += _add_option("boot", boot, bool)
             cmd += _add_option("snapshot", snapshot, bool)
-            cmd += _add_option("boot", boot, bool)
-            cmd += _add_option("id", name)
+            cmd += _add_option("readonly", readonly, bool)
+            cmd += _add_option("format", imgfmt)
+            cmd += _add_option("aio", aio)
+
             return cmd + dev
 
-        def add_nic(help, vlan, model=None, mac=None, device_id=None, netdev_id=None,
-                    nic_extra_params=None):
+        def add_nic(help, vlan, model=None, mac=None, netdev_id=None,
+                    nic_extra_params=None, pci_addr=None, device_id=None):
+            free_pci_addr = get_free_pci_addr(pci_addr)
             if model == 'none':
                 return ''
->>>>>>> 343ced08
             if has_option(help, "netdev"):
                 netdev_vlan_str = ",netdev=%s" % netdev_id
             else:
@@ -603,18 +534,12 @@
                 cmd += ",id='%s'" % device_id
             return cmd
 
-<<<<<<< HEAD
         def add_net(help, vlan, mode, ifname=None, script=None,
                     downscript=None, tftp=None, bootfile=None, hostfwd=[],
                     netdev_id=None, vhost=None, netdev_extra_params=None,
                     tapfd=None):
-=======
-        def add_net(help, vlan, mode, ifname=None, tftp=None, bootfile=None,
-                    hostfwd=[], netdev_id=None, netdev_extra_params=None,
-                    tapfd=None):
             if mode == 'none':
                 return ''
->>>>>>> 343ced08
             if has_option(help, "netdev"):
                 cmd = " -netdev %s,id=%s" % (mode, netdev_id)
                 if vhost:
@@ -623,11 +548,7 @@
                     cmd += ",%s" % netdev_extra_params
             else:
                 cmd = " -net %s,vlan=%d" % (mode, vlan)
-<<<<<<< HEAD
             if mode == "tap" and tapfd is not None:
-=======
-            if mode == "tap" and tapfd:
->>>>>>> 343ced08
                 cmd += ",fd=%d" % tapfd
             elif mode == "user":
                 if tftp and "[,tftp=" in help:
@@ -744,12 +665,8 @@
             else:
                 return ""
 
-<<<<<<< HEAD
         def add_cpu_flags(help, cpu_model, flags=None, vendor_id=None,
                           family=None):
-=======
-        def add_cpu_flags(help, cpu_model, flags=None, vendor_id=None):
->>>>>>> 343ced08
             if has_option(help, 'cpu'):
                 cmd = " -cpu %s" % cpu_model
 
@@ -757,17 +674,12 @@
                     cmd += ",vendor=\"%s\"" % vendor_id
                 if flags:
                     cmd += ",%s" % flags
-<<<<<<< HEAD
                 if family is not None:
                     cmd += ",family=%s" % family
-=======
-
->>>>>>> 343ced08
                 return cmd
             else:
                 return ""
 
-<<<<<<< HEAD
         def add_boot(help, boot_order, boot_once, boot_menu):
             cmd = "-boot "
             if has_option(help, "boot \[a\|c\|d\|n\]"):
@@ -786,10 +698,6 @@
         def add_usb(help, usb_id, usb_type, multifunction=False,
                     masterbus=None, firstport=None, freq=None,
                     pci_addr=None):
-=======
-        def add_usb(help, usb_id, usb_type, multifunction=False,
-                    masterbus=None, firstport=None, freq=None):
->>>>>>> 343ced08
             if not has_option(help, "device"):
                 # Okay, for the archaic qemu which has not device parameter,
                 # just return a usb uhci controller.
@@ -810,22 +718,16 @@
             cmd += _add_option("firstport", firstport)
             cmd += _add_option("freq", freq)
 
-<<<<<<< HEAD
             free_pci_addr = get_free_pci_addr(pci_addr)
             cmd += ",bus=pci.0,addr=%s" % free_pci_addr
 
-=======
->>>>>>> 343ced08
             # register this usb controller.
             self.usb_dev_dict[usb_id] = []
             return cmd
 
-<<<<<<< HEAD
         def add_machine_type(help, machine_type):
             return " -M %s" % machine_type
 
-=======
->>>>>>> 343ced08
         def add_usbdevice(help, usb_dev, usb_type, controller_type,
                           bus=None, port=None):
             """
@@ -846,10 +748,6 @@
 
             return cmd
 
-<<<<<<< HEAD
-
-=======
->>>>>>> 343ced08
         # End of command line option wrappers
 
         if name is None:
@@ -942,7 +840,6 @@
             image_params = params.object_params(image_name)
             if image_params.get("boot_drive") == "no":
                 continue
-<<<<<<< HEAD
 
             if params.get("index_enable") == "yes":
                 drive_index = image_params.get("drive_index")
@@ -954,7 +851,6 @@
                     index_global += 1
             else:
                 index = None
-=======
             if image_params.get("drive_format") == "ahci" and not have_ahci:
                 qemu_cmd += " -device ahci,id=ahci"
                 have_ahci = True
@@ -962,7 +858,6 @@
                         and not have_virtio_scsi):
                 qemu_cmd += " -device virtio-scsi,id=virtio_scsi_pci"
                 have_virtio_scsi = True
->>>>>>> 343ced08
 
             bus = None
             port = None
@@ -970,7 +865,6 @@
                 bus, port = get_free_usb_port(image_name, "ehci")
 
             qemu_cmd += add_drive(help,
-<<<<<<< HEAD
                   virt_vm.get_image_filename(image_params, root_dir),
                   index,
                   image_params.get("drive_format"),
@@ -1001,27 +895,6 @@
                 ide_unit ^= 1
             else:
                 vdisk += 1
-=======
-                    virt_vm.get_image_filename(image_params, root_dir),
-                    image_params.get("drive_index"),
-                    image_params.get("drive_format"),
-                    image_params.get("drive_cache"),
-                    image_params.get("drive_werror"),
-                    image_params.get("drive_rerror"),
-                    image_params.get("drive_serial"),
-                    image_params.get("image_snapshot"),
-                    image_params.get("image_boot"),
-                    virt_vm.get_image_blkdebug_filename(image_params,
-                                                        self.virt_dir),
-                    bus,
-                    port,
-                    image_params.get("bootindex"),
-                    image_params.get("removable"),
-                    image_params.get("min_io_size"),
-                    image_params.get("opt_io_size"),
-                    image_params.get("physical_block_size"),
-                    image_params.get("logical_block_size"))
->>>>>>> 343ced08
 
         redirs = []
         for redir_name in params.objects("redirs"):
@@ -1030,7 +903,6 @@
             host_port = vm.redirs.get(guest_port)
             redirs += [(host_port, guest_port)]
 
-<<<<<<< HEAD
         if params.get('pci_assignable') == "no":
             vlan = 0
             for nic_name in params.objects("nics"):
@@ -1084,43 +956,6 @@
                 vlan += 1
         else:
             qemu_cmd += " -net none"
-=======
-        vlan = 0
-        for nic_name in params.objects("nics"):
-            nic_params = params.object_params(nic_name)
-            try:
-                netdev_id = vm.netdev_id[vlan]
-                device_id = vm.device_id[vlan]
-            except IndexError:
-                netdev_id = None
-                device_id = None
-            # Handle the '-net nic' part
-            try:
-                mac = vm.get_mac_address(vlan)
-            except virt_vm.VMAddressError:
-                mac = None
-            qemu_cmd += add_nic(help, vlan, nic_params.get("nic_model"), mac,
-                                device_id, netdev_id, nic_params.get("nic_extra_params"))
-            # Handle the '-net tap' or '-net user' or '-netdev' part
-            tftp = nic_params.get("tftp")
-            if tftp:
-                tftp = virt_utils.get_path(root_dir, tftp)
-            if nic_params.get("nic_mode") == "tap":
-                try:
-                    tapfd = vm.tapfds[vlan]
-                except Exception:
-                    tapfd = None
-            else:
-                tapfd = None
-            qemu_cmd += add_net(help, vlan,
-                                nic_params.get("nic_mode", "user"),
-                                vm.get_ifname(vlan), tftp,
-                                nic_params.get("bootp"), redirs, netdev_id,
-                                nic_params.get("netdev_extra_params"),
-                                tapfd)
-            # Proceed to next NIC
-            vlan += 1
->>>>>>> 343ced08
 
         mem = params.get("mem")
         if mem:
@@ -1154,16 +989,22 @@
             qemu_cmd += add_smp(help, smp,
                                 vcpu_cores, vcpu_threads, vcpu_sockets)
 
-<<<<<<< HEAD
-        # Add cdroms
-=======
-        cpu_model = params.get("cpu_model")
+        cpu_model = params.get("cpu_model", "qemu64")
+        if "2.6.32" in commands.getoutput("uname -r"):
+            cpu_model = "cpu64-rhel6"
+        flags = params.get("cpu_model_flags", "")
+        x2apic = params.get("enable_x2apic")
+
+        if "el6" in commands.getoutput("uname -r") and x2apic=="yes":
+            flags += ",+x2apic"
+
         if cpu_model:
             vendor = params.get("cpu_model_vendor")
-            flags = params.get("cpu_model_flags")
-            qemu_cmd += add_cpu_flags(help, cpu_model, vendor, flags)
-
->>>>>>> 343ced08
+            family = params.get("family")
+            qemu_cmd += add_cpu_flags(help, cpu_model, flags,
+                                      vendor,family)
+
+
         for cdrom in params.objects("cdroms"):
             cd_format = params.get("cd_format", "")
             cdrom_params = params.object_params(cdrom)
@@ -1175,7 +1016,6 @@
                 qemu_cmd += " -device virtio-scsi,id=virtio_scsi_pci"
                 have_virtio_scsi = True
             if iso:
-<<<<<<< HEAD
                 iso = virt_utils.get_path(root_dir, iso)
                 if params.get("index_enable") == "yes":
                     drive_index = cdrom_params.get("drive_index")
@@ -1196,18 +1036,6 @@
                     ide_bus += 1
                 ide_unit ^= 1
 
-        cpu_model = params.get("cpu_model", "qemu64")
-        if "2.6.32" in commands.getoutput("uname -r"):
-            cpu_model = "cpu64-rhel6"
-        flags = params.get("extra_flags")
-        x2apic = params.get("enable_x2apic")
-
-        if "el6" in commands.getoutput("uname -r") and x2apic=="yes":
-            flags += ",+x2apic"
-
-        qemu_cmd += add_cpu_flags(help, cpu_model, flags,
-                                  params.get("cpu_vendor_id"),
-                                  params.get("family"))
 
         soundhw = params.get("soundcards")
         if soundhw:
@@ -1254,29 +1082,6 @@
                 port = None
             else:
                 bus, port = get_free_usb_port(usb_dev, controller_type)
-=======
-                qemu_cmd += add_cdrom(help, virt_utils.get_path(root_dir, iso),
-                                      cdrom_params.get("drive_index"),
-                                      cd_format)
->>>>>>> 343ced08
-
-            qemu_cmd += add_usbdevice(help, usb_dev, usb_type, controller_type,
-                                      bus, port)
-
-        # Add usb devices
-        for usb_dev in params.objects("usb_devices"):
-            usb_dev_params = params.object_params(usb_dev)
-            usb_type = usb_dev_params.get("usb_type")
-            controller_type = usb_dev_params.get("usb_controller")
-
-            usb_controller_list = self.usb_dev_dict.keys()
-            if (len(usb_controller_list) == 1 and
-                "OLDVERSION_usb0" in usb_controller_list):
-                # old version of qemu-kvm doesn't support bus and port option.
-                bus = None
-                port = None
-            else:
-                bus, port = get_free_usb_port(usb_dev, controller_type)
 
             qemu_cmd += add_usbdevice(help, usb_dev, usb_type, controller_type,
                                       bus, port)
@@ -1349,7 +1154,6 @@
             for pci_id in vm.pa_pci_ids:
                 qemu_cmd += add_pcidevice(help, pci_id)
 
-<<<<<<< HEAD
         qemu_cmd += add_rtc(help)
 
         machine_type = params.get("machine_type")
@@ -1362,7 +1166,6 @@
             boot_menu = params.get("boot_menu", "off")
             qemu_cmd += " %s " % add_boot(help, boot_order, boot_once, boot_menu)
 
-=======
         p9_export_dir = params.get("9p_export_dir")
         if p9_export_dir:
             qemu_cmd += " -fsdev"
@@ -1396,7 +1199,6 @@
                 qemu_cmd += ",readonly"
 
             qemu_cmd += " -device virtio-9p-pci,fsdev=local1,mount_tag=autotest_tag"
->>>>>>> 343ced08
 
         extra_params = params.get("extra_params")
         if extra_params:
@@ -1441,10 +1243,7 @@
         @raise TAPCreationError: If fail to create tap fd
         @raise BRAddIfError: If fail to add a tap to a bridge
         @raise TAPBringUpError: If fail to bring up a tap
-<<<<<<< HEAD
         @raise PrivateBridgeError: If fail to bring the private bridge
-=======
->>>>>>> 343ced08
         """
         error.context("creating '%s'" % self.name)
         self.destroy(free_mac_addresses=False)
@@ -1513,26 +1312,16 @@
             self.netdev_id = []
             self.tapfds = []
             vlan = 0
-<<<<<<< HEAD
-
-=======
->>>>>>> 343ced08
             for nic in params.objects("nics"):
                 self.netdev_id.append(virt_utils.generate_random_id())
                 self.device_id.append(virt_utils.generate_random_id())
                 nic_params = params.object_params(nic)
-<<<<<<< HEAD
                 if nic_params.get("nic_mode") == "tap" and\
                    nic_params.get("use_nic_scritps") == "no":
                     ifname = self.get_ifname(vlan)
                     brname = nic_params.get("bridge")
                     if brname == "private":
                         brname = virt_test_setup.PrivateBridgeConfig().brname
-=======
-                if nic_params.get("nic_mode") == "tap":
-                    ifname = self.get_ifname(vlan)
-                    brname = nic_params.get("bridge")
->>>>>>> 343ced08
                     tapfd = virt_utils.open_tap("/dev/net/tun", ifname)
                     virt_utils.add_to_bridge(ifname, brname)
                     virt_utils.bring_up_ifname(ifname)
@@ -1558,7 +1347,6 @@
                 f.close()
 
             # Generate or copy MAC addresses for all NICs
-<<<<<<< HEAD
             pa_type = params.get("pci_assignable")
             if pa_type == "no":
                 num_nics = len(params.objects("nics"))
@@ -1570,25 +1358,13 @@
                     if mac:
                         virt_utils.set_mac_address(self.instance, vlan, mac)
                     else:
-                        virt_utils.generate_mac_address(self.instance, vlan)
-=======
-            num_nics = len(params.objects("nics"))
-            for vlan in range(num_nics):
-                nic_name = params.objects("nics")[vlan]
-                nic_params = params.object_params(nic_name)
-                mac = (nic_params.get("nic_mac") or
-                       mac_source and mac_source.get_mac_address(vlan))
-                if mac:
-                    virt_utils.set_mac_address(self.instance, vlan, mac)
-                else:
-                    mac = virt_utils.generate_mac_address(self.instance, vlan)
-
-                if nic_params.get("ip"):
-                    self.address_cache[mac] = nic_params.get("ip")
-                    logging.debug("(address cache) Adding static cache entry: "
-                                  "%s ---> %s" % (mac, nic_params.get("ip")))
-
->>>>>>> 343ced08
+                        mac = virt_utils.generate_mac_address(self.instance, vlan)
+ 
+                    if nic_params.get("ip"):
+                        self.address_cache[mac] = nic_params.get("ip")
+                        logging.debug("(address cache) Adding static cache entry: "
+                                      "%s ---> %s" % (mac, nic_params.get("ip")))
+
             # Assign a PCI assignable device
             self.pci_assignable = None
             pa_type = params.get("pci_assignable")
@@ -1678,11 +1454,7 @@
 
             logging.info("Running qemu command:\n%s", qemu_command)
             self.process = aexpect.run_bg(qemu_command, None,
-<<<<<<< HEAD
-                                                 logging.info, "(qemu) ")
-=======
                                           logging.info, "[qemu output] ")
->>>>>>> 343ced08
             for tapfd in self.tapfds:
                 try:
                     os.close(tapfd)
@@ -1748,7 +1520,9 @@
             logging.debug("VM appears to be alive with PID %s", self.get_pid())
 
             o = self.monitor.info("cpus")
-            self.vcpu_threads = re.findall("thread_id=(\d+)", o)
+            vcpu_thread_pattern = params.get("vcpu_thread_pattern",
+                                             "thread_id=(\d+)")
+            self.vcpu_threads = re.findall(vcpu_thread_pattern, str(o))
             o = commands.getoutput("ps aux")
             self.vhost_threads = re.findall("\w+\s+(\d+)\s.*\[vhost-%s\]" %
                                             self.get_pid(), o)
@@ -1980,15 +1754,11 @@
 
         netdev_peer_re = self.params.get("netdev_peer_re")
         if not netdev_peer_re:
-<<<<<<< HEAD
-            raise virt_vm.VMConfigMissingError(self.name, "netdev_peer_re")
-=======
             default_netdev_peer_re = "\s{2,}(.*?): .*?\\\s(.*?):"
             logging.warning("Missing config netdev_peer_re for VM %s, "
                             "using default %s", self.name,
                             default_netdev_peer_re)
             netdev_peer_re = default_netdev_peer_re
->>>>>>> 343ced08
 
         pairs = re.findall(netdev_peer_re, network_info, re.S)
         for nic, tap in pairs:
@@ -2009,16 +1779,10 @@
         nics = self.params.objects("nics")
         try:
             nic_name = nics[nic_index]
-<<<<<<< HEAD
-        except IndexError:
-            return "t%d-%s" % (nic_index, self.instance[-11:])
-        nic_params = self.params.object_params(nic_name)
-=======
             nic_params = self.params.object_params(nic_name)
         except IndexError:
             nic_params = {}
 
->>>>>>> 343ced08
         if nic_params.get("nic_ifname"):
             return nic_params.get("nic_ifname")
         else:
@@ -2076,14 +1840,14 @@
         return self.process.get_pid()
 
 
-<<<<<<< HEAD
     def get_vnc_port(self):
         """
         Return self.vnc_port.
         """
 
         return self.vnc_port
-=======
+
+
     def get_vcpu_pids(self):
         """
         Return the list of vcpu PIDs
@@ -2092,7 +1856,6 @@
         """
         return [int(_) for _ in re.findall(r'thread_id=(\d+)',
                                            self.monitor.info("cpus"))]
->>>>>>> 343ced08
 
 
     def get_shared_meminfo(self):
@@ -2438,16 +2201,10 @@
             raise virt_vm.VMRebootError("Unknown reboot method: %s" % method)
 
         error.context("waiting for guest to go down", logging.info)
-<<<<<<< HEAD
-        if not virt_utils.wait_for(lambda:
-                                  not session.is_responsive(),
-                                  120, 0, 1):
-=======
         if not virt_utils.wait_for(
             lambda:
                 not session.is_responsive(timeout=self.CLOSE_SESSION_TIMEOUT),
             timeout / 2, 0, 1):
->>>>>>> 343ced08
             raise virt_vm.VMRebootError("Guest refuses to go down")
         session.close()
         if self.params.get("mac_changeable") == "yes":
@@ -2488,16 +2245,6 @@
         """
         Override BaseVM save_to_file method
         """
-<<<<<<< HEAD
-        # Make sure we only get one iteration
-        self.monitor.migrate_set_speed("1000g")
-        self.monitor.send_args_cmd("migrate_set_downtime value=100000000")
-        self.monitor.migrate("exec:cat>%s" % path, wait=True)
-        # Restore the speed and downtime of migration
-        self.monitor.migrate_set_speed(32)
-        self.monitor.send_args_cmd("migrate_set_downtime value=0.03")
-
-=======
         self.verify_status('paused') # Throws exception if not
         # Set high speed 1TB/S
         self.monitor.migrate_set_speed(2<<39)
@@ -2529,7 +2276,6 @@
                     timeout=self.MIGRATE_TIMEOUT, migration_mode="exec",
                     migration_exec_cmd="cat "+path, mac_source=self)
         self.verify_status('running') # Throws exception if not
->>>>>>> 343ced08
 
     def needs_restart(self, name, params, basedir):
         """
@@ -2540,7 +2286,6 @@
                 self.__make_qemu_command(name, params, basedir))
 
 
-<<<<<<< HEAD
     def get_block(self, p_dict={}):
         """
         Get specified block device from monitor's info block command.
@@ -2605,7 +2350,6 @@
                  block['inserted']['file'] == value:
                     return block['locked']
         return False
-=======
     def pause(self):
         """
         Pause the VM operation.
@@ -2618,17 +2362,12 @@
         Resume the VM operation in case it's stopped.
         """
         self.monitor.cmd("cont")
->>>>>>> 343ced08
 
 
     def set_link(self, netdev_name, up):
         """
         Set link up/down.
 
-<<<<<<< HEAD
-
-=======
->>>>>>> 343ced08
         @param name: Link name
         @param up: Bool value, True=set up this link, False=Set down this link
         """
