"""
Installer code that implement KVM specific bits.

See BaseInstaller class in base_installer.py for interface details.
"""

import os, logging
from autotest_lib.client.bin import utils
from autotest_lib.client.common_lib import error
from autotest_lib.client.virt import base_installer


__all__ = ['GitRepoInstaller', 'LocalSourceDirInstaller',
           'LocalSourceTarInstaller', 'RemoteSourceTarInstaller']


class KVMBaseInstaller(base_installer.BaseInstaller):
    '''
    Base class for KVM installations
    '''

    #
    # Name of acceptable QEMU binaries that may be built or installed.
    # We'll look for one of these binaries when linking the QEMU binary
    # to the test directory
    #
    ACCEPTABLE_QEMU_BIN_NAMES = ['qemu-kvm',
                                 'qemu-system-x86_64']

    #
    # The default names for the binaries
    #
    QEMU_BIN = 'qemu'
    QEMU_IMG_BIN = 'qemu-img'
    QEMU_IO_BIN = 'qemu-io'
    QEMU_FS_PROXY_BIN = 'virtfs-proxy-helper'


    def _kill_qemu_processes(self):
        """
        Kills all qemu processes and all processes holding /dev/kvm down

<<<<<<< HEAD
class BaseInstaller(object):
    # default value for load_stock argument
    load_stock_modules = True
    def __init__(self, mode=None):
        self.install_mode = mode
        self._full_module_list = None

    def set_install_params(self, test, params):
        self.params = params

        load_modules = params.get('load_modules', 'no')
        if not load_modules or load_modules == 'yes':
            self.should_load_modules = True
        elif load_modules == 'no':
            self.should_load_modules = False
        default_extra_modules = str(None)
        self.extra_modules = eval(params.get("extra_modules",
                                             default_extra_modules))

        self.cpu_vendor = virt_utils.get_cpu_vendor()

        self.srcdir = test.srcdir
        if not os.path.isdir(self.srcdir):
            os.makedirs(self.srcdir)

        self.test_bindir = test.bindir
        self.results_dir = test.resultsdir

        # KVM build prefix, for the modes that do need it
        prefix = os.path.join(test.bindir, 'build')
        self.prefix = os.path.abspath(prefix)

        # Current host kernel directory
        default_host_kernel_source = '/lib/modules/%s/build' % os.uname()[2]
        self.host_kernel_srcdir = params.get('host_kernel_source',
                                             default_host_kernel_source)

        # Extra parameters that can be passed to the configure script
        self.extra_configure_options = params.get('extra_configure_options',
                                                  None)

        # Do we want to save the result of the build on test.resultsdir?
        self.save_results = True
        save_results = params.get('save_results', 'no')
        if save_results == 'no':
            self.save_results = False

        self._full_module_list = list(self._module_list())


    def install_unittests(self):
        userspace_srcdir = os.path.join(self.srcdir, "kvm_userspace")
        test_repo = self.params.get("test_git_repo")
        test_branch = self.params.get("test_branch", "master")
        test_commit = self.params.get("test_commit", None)
        test_lbranch = self.params.get("test_lbranch", "master")

        if test_repo:
            test_srcdir = os.path.join(self.srcdir, "kvm-unit-tests")
            virt_utils.get_git_branch(test_repo, test_branch, test_srcdir,
                                     test_commit, test_lbranch)
            unittest_cfg = os.path.join(test_srcdir, 'x86',
                                        'unittests.cfg')
            self.test_srcdir = test_srcdir
        else:
            unittest_cfg = os.path.join(userspace_srcdir, 'kvm', 'test', 'x86',
                                        'unittests.cfg')
        self.unittest_cfg = None
        if os.path.isfile(unittest_cfg):
            self.unittest_cfg = unittest_cfg
        else:
            if test_repo:
                logging.error("No unittest config file %s found, skipping "
                              "unittest build", self.unittest_cfg)
=======
        @return: None
        """
        logging.debug("Killing any qemu processes that might be left behind")
        utils.system("pkill qemu", ignore_status=True)
        # Let's double check to see if some other process is holding /dev/kvm
        if os.path.isfile("/dev/kvm"):
            utils.system("fuser -k /dev/kvm", ignore_status=True)
>>>>>>> 343ced08


    def _cleanup_links_qemu(self):
        '''
        Removes previously created links, if they exist

        @return: None
        '''
        qemu_path = os.path.join(self.test_bindir, self.QEMU_BIN)
        qemu_img_path = os.path.join(self.test_bindir, self.QEMU_IMG_BIN)
        qemu_io_path = os.path.join(self.test_bindir, self.QEMU_IO_BIN)
        qemu_fs_proxy_path = os.path.join(self.test_bindir,
                                          self.QEMU_FS_PROXY_BIN)

        # clean up previous links, if they exist
        for path in (qemu_path, qemu_img_path, qemu_io_path,
                     qemu_fs_proxy_path):
            if os.path.lexists(path):
                os.unlink(path)


    def _cleanup_link_unittest(self):
        '''
        Removes previously created links, if they exist

        @return: None
        '''
        qemu_unittest_path = os.path.join(self.test_bindir, "unittests")

        if os.path.lexists(qemu_unittest_path):
            os.unlink(qemu_unittest_path)


    def _create_symlink_unittest(self):
        '''
        Create symbolic links for qemu and qemu-img commands on test bindir

        @return: None
        '''
        unittest_src = os.path.join(self.install_prefix,
                                    'share', 'qemu', 'tests')
        unittest_dst = os.path.join(self.test_bindir, "unittests")

        if os.path.lexists(unittest_dst):
            logging.debug("Unlinking unittest dir")
            os.unlink(unittest_dst)

        logging.debug("Linking unittest dir")
        os.symlink(unittest_src, unittest_dst)


    def _qemu_bin_exists_at_prefix(self):
        '''
        Attempts to find the QEMU binary at the installation prefix

        @return: full path of QEMU binary or None if not found
        '''
        result = None

        for name in self.ACCEPTABLE_QEMU_BIN_NAMES:
            qemu_bin_name = os.path.join(self.install_prefix, 'bin', name)
            if os.path.isfile(qemu_bin_name):
                result = qemu_bin_name
                break

        if result is not None:
            logging.debug('Found QEMU binary at %s', result)
        else:
            logging.debug('Could not find QEMU binary at prefix %s',
                          self.install_prefix)

        return result


    def _qemu_img_bin_exists_at_prefix(self):
        '''
        Attempts to find the qemu-img binary at the installation prefix

        @return: full path of qemu-img binary or None if not found
        '''
        qemu_img_bin_name = os.path.join(self.install_prefix,
                                         'bin', self.QEMU_IMG_BIN)
        if os.path.isfile(qemu_img_bin_name):
            logging.debug('Found qemu-img binary at %s', qemu_img_bin_name)
            return qemu_img_bin_name
        else:
            logging.debug('Could not find qemu-img binary at prefix %s',
                          self.install_prefix)
            return None


    def _qemu_io_bin_exists_at_prefix(self):
        '''
        Attempts to find the qemu-io binary at the installation prefix

        @return: full path of qemu-io binary or None if not found
        '''
        qemu_io_bin_name = os.path.join(self.install_prefix,
                                         'bin', self.QEMU_IO_BIN)
        if os.path.isfile(qemu_io_bin_name):
            logging.debug('Found qemu-io binary at %s', qemu_io_bin_name)
            return qemu_io_bin_name
        else:
            logging.debug('Could not find qemu-io binary at prefix %s',
                          self.install_prefix)
            return None


    def _qemu_fs_proxy_bin_exists_at_prefix(self):
        '''
        Attempts to find the qemu fs proxy binary at the installation prefix

        @return: full path of qemu fs proxy binary or None if not found
        '''
        qemu_fs_proxy_bin_name = os.path.join(self.install_prefix,
                                              'bin', self.QEMU_FS_PROXY_BIN)
        if os.path.isfile(qemu_fs_proxy_bin_name):
            logging.debug('Found qemu fs proxy binary at %s',
                          qemu_fs_proxy_bin_name)
            return qemu_fs_proxy_bin_name
        else:
            logging.debug('Could not find qemu fs proxy binary at prefix %s',
                          self.install_prefix)
            return None


    def _create_symlink_qemu(self):
        """
        Create symbolic links for qemu and qemu-img commands on test bindir

        @return: None
        """
        logging.debug("Linking QEMU binaries")

        qemu_dst = os.path.join(self.test_bindir, self.QEMU_BIN)
        qemu_img_dst = os.path.join(self.test_bindir, self.QEMU_IMG_BIN)
        qemu_io_dst = os.path.join(self.test_bindir, self.QEMU_IO_BIN)
        qemu_fs_proxy_dst = os.path.join(self.test_bindir,
                                         self.QEMU_FS_PROXY_BIN)

        qemu_bin = self._qemu_bin_exists_at_prefix()
        if qemu_bin is not None:
            os.symlink(qemu_bin, qemu_dst)
        else:
            raise error.TestError('Invalid qemu path')

        qemu_img_bin = self._qemu_img_bin_exists_at_prefix()
        if qemu_img_bin is not None:
            os.symlink(qemu_img_bin, qemu_img_dst)
        else:
            raise error.TestError('Invalid qemu-img path')

<<<<<<< HEAD
    def _install_packages(self):
        """
        Install all downloaded packages.
        """
        os.chdir(self.srcdir)
        utils.system("yum install --nogpgcheck -y *.rpm")


    def install(self):
        self.install_unittests()
        self._clean_previous_installs()
        self._get_packages()
        self._install_packages()
        create_symlinks(test_bindir=self.test_bindir,
                        bin_list=self.qemu_bin_paths,
                        unittest=self.unittest_prefix)
        self.reload_modules_if_needed()
        if self.save_results:
            virt_utils.archive_as_tarball(self.srcdir, self.results_dir)


class KojiInstaller(YumInstaller):
    """
    Class that handles installing KVM from the fedora build service, koji.

    It uses yum to install and remove packages. Packages are specified
    according to the syntax defined in the PkgSpec class.
    """
    load_stock_modules = True
    def set_install_params(self, test, params):
        """
        Gets parameters and initializes the package downloader.
=======
        qemu_io_bin = self._qemu_io_bin_exists_at_prefix()
        if qemu_io_bin is not None:
            os.symlink(qemu_io_bin, qemu_io_dst)
        else:
            raise error.TestError('Invalid qemu-io path')
>>>>>>> 343ced08

        qemu_fs_proxy_bin = self._qemu_fs_proxy_bin_exists_at_prefix()
        if qemu_fs_proxy_bin is not None:
            os.symlink(qemu_fs_proxy_bin, qemu_fs_proxy_dst)
        else:
            raise error.TestError('Invalid qemu fs proxy path')


<<<<<<< HEAD
    def _get_packages(self):
        """
        Downloads the specific arch RPMs for the specific build name.
        """
        koji_client = virt_utils.KojiClient(cmd=self.koji_cmd)
        for pkg_text in self.koji_pkgs:
            pkg = virt_utils.KojiPkgSpec(pkg_text)
            if pkg.is_valid():
                koji_client.get_pkgs(pkg, dst_dir=self.srcdir)
            else:
                logging.error('Package specification (%s) is invalid: %s', pkg,
                              pkg.describe_invalid())


    def _clean_previous_installs(self):
        kill_qemu_processes()
        removable_packages = " ".join(self._get_rpm_names())
        utils.system("yum -y remove %s" % removable_packages)


    def install(self):
        self._clean_previous_installs()
        self._get_packages()
        self._install_packages()
        self.install_unittests()
        create_symlinks(test_bindir=self.test_bindir,
                        bin_list=self.qemu_bin_paths,
                        unittest=self.unittest_prefix)
        self.reload_modules_if_needed()
        if self.save_results:
            virt_utils.archive_as_tarball(self.srcdir, self.results_dir)


    def _get_rpm_names(self):
        all_rpm_names = []
        koji_client = virt_utils.KojiClient(cmd=self.koji_cmd)
        for pkg_text in self.koji_pkgs:
            pkg = virt_utils.KojiPkgSpec(pkg_text)
            rpm_names = koji_client.get_pkg_rpm_names(pkg)
            all_rpm_names += rpm_names
        return all_rpm_names


    def _get_rpm_file_names(self):
        all_rpm_file_names = []
        koji_client = virt_utils.KojiClient(cmd=self.koji_cmd)
        for pkg_text in self.koji_pkgs:
            pkg = virt_utils.KojiPkgSpec(pkg_text)
            rpm_file_names = koji_client.get_pkg_rpm_file_names(pkg)
            all_rpm_file_names += rpm_file_names
        return all_rpm_file_names


    def _install_packages(self):
        """
        Install all downloaded packages.
        """
        os.chdir(self.srcdir)
        rpm_file_names = " ".join(self._get_rpm_file_names())
        utils.system("yum --nogpgcheck -y localinstall %s" % rpm_file_names)
=======
    def _install_phase_init(self):
        '''
        Initializes the built and installed software
>>>>>>> 343ced08

        This uses a simple mechanism of looking up the installer name
        for deciding what action to do.

        @return: None
        '''
        if 'unit' in self.name:
            self._cleanup_link_unittest()
            self._create_symlink_unittest()

<<<<<<< HEAD
        @param test: kvm test object
        @param params: Dictionary with test arguments
        """
        super(SourceDirInstaller, self).set_install_params(test, params)

        self.mod_install_dir = os.path.join(self.prefix, 'modules')
        self.installed_kmods = False  # it will be set to True in case we
                                      # installed our own modules

        srcdir = params.get("srcdir", None)
        self.path_to_roms = params.get("path_to_rom_images", None)

        if self.install_mode == 'localsrc':
            if srcdir is None:
                raise error.TestError("Install from source directory specified"
                                      "but no source directory provided on the"
                                      "control file.")
            else:
                shutil.copytree(srcdir, self.srcdir)

        elif self.install_mode == 'localtar':
            tarball = params.get("tarball")
            if not tarball:
                raise error.TestError("KVM Tarball install specified but no"
                                      " tarball provided on control file.")
            logging.info("Installing KVM from a local tarball")
            logging.info("Using tarball %s")
            tarball = utils.unmap_url("/", params.get("tarball"), "/tmp")
            utils.extract_tarball_to_dir(tarball, self.srcdir)

        if self.install_mode in ['localtar', 'srcdir']:
            self.repo_type = virt_utils.check_kvm_source_dir(self.srcdir)
            p = os.path.join(self.srcdir, 'configure')
            self.configure_options = virt_installer.check_configure_options(p)


    def _build(self):
        make_jobs = utils.count_cpus()
        os.chdir(self.srcdir)
        # For testing purposes, it's better to build qemu binaries with
        # debugging symbols, so we can extract more meaningful stack traces.
        cfg = "./configure --prefix=%s" % self.prefix
        if "--disable-strip" in self.configure_options:
            cfg += " --disable-strip"
        steps = [cfg, "make clean", "make -j %s" % make_jobs]
        logging.info("Building KVM")
        for step in steps:
            utils.system(step)


    def _install_kmods_old_userspace(self, userspace_path):
        """
        Run the module install command.
=======
        elif 'qemu' in self.name:
            self._cleanup_links_qemu()
            self._create_symlink_qemu()
>>>>>>> 343ced08


    def uninstall(self):
        '''
        Performs the uninstallation of KVM userspace component

        @return: None
        '''
        self._kill_qemu_processes()
        self._cleanup_links()
        super(KVMBaseInstaller, self).uninstall()


class GitRepoInstaller(KVMBaseInstaller,
                       base_installer.GitRepoInstaller):
    '''
    Installer that deals with source code on Git repositories
    '''
    pass


class LocalSourceDirInstaller(KVMBaseInstaller,
                              base_installer.LocalSourceDirInstaller):
    '''
    Installer that deals with source code on local directories
    '''
    pass


<<<<<<< HEAD
    def install(self):
        self._build()
        self._install()
        self.reload_modules_if_needed()
        if self.save_results:
            virt_utils.archive_as_tarball(self.srcdir, self.results_dir)


class GitInstaller(SourceDirInstaller):
    def _pull_code(self):
        """
        Retrieves code from git repositories.
        """
        params = self.params

        kernel_repo = params.get("git_repo")
        user_repo = params.get("user_git_repo")
        kmod_repo = params.get("kmod_repo")

        kernel_branch = params.get("kernel_branch", "master")
        user_branch = params.get("user_branch", "master")
        kmod_branch = params.get("kmod_branch", "master")

        kernel_lbranch = params.get("kernel_lbranch", "master")
        user_lbranch = params.get("user_lbranch", "master")
        kmod_lbranch = params.get("kmod_lbranch", "master")

        kernel_commit = params.get("kernel_commit", None)
        user_commit = params.get("user_commit", None)
        kmod_commit = params.get("kmod_commit", None)

        kernel_patches = eval(params.get("kernel_patches", "[]"))
        user_patches = eval(params.get("user_patches", "[]"))
        kmod_patches = eval(params.get("user_patches", "[]"))

        if not user_repo:
            message = "KVM user git repository path not specified"
            logging.error(message)
            raise error.TestError(message)

        userspace_srcdir = os.path.join(self.srcdir, "kvm_userspace")
        virt_utils.get_git_branch(user_repo, user_branch, userspace_srcdir,
                                 user_commit, user_lbranch)
        self.userspace_srcdir = userspace_srcdir

        if user_patches:
            os.chdir(self.userspace_srcdir)
            for patch in user_patches:
                utils.get_file(patch, os.path.join(self.userspace_srcdir,
                                                   os.path.basename(patch)))
                utils.system('patch -p1 < %s' % os.path.basename(patch))

        if kernel_repo:
            kernel_srcdir = os.path.join(self.srcdir, "kvm")
            virt_utils.get_git_branch(kernel_repo, kernel_branch, kernel_srcdir,
                                     kernel_commit, kernel_lbranch)
            self.kernel_srcdir = kernel_srcdir
            if kernel_patches:
                os.chdir(self.kernel_srcdir)
                for patch in kernel_patches:
                    utils.get_file(patch, os.path.join(self.userspace_srcdir,
                                                       os.path.basename(patch)))
                    utils.system('patch -p1 < %s' % os.path.basename(patch))
        else:
            self.kernel_srcdir = None

        if kmod_repo:
            kmod_srcdir = os.path.join (self.srcdir, "kvm_kmod")
            virt_utils.get_git_branch(kmod_repo, kmod_branch, kmod_srcdir,
                                     kmod_commit, kmod_lbranch)
            self.kmod_srcdir = kmod_srcdir
            if kmod_patches:
                os.chdir(self.kmod_srcdir)
                for patch in kmod_patches:
                    utils.get_file(patch, os.path.join(self.userspace_srcdir,
                                                       os.path.basename(patch)))
                    utils.system('patch -p1 < %s' % os.path.basename(patch))
        else:
            self.kmod_srcdir = None

        p = os.path.join(self.userspace_srcdir, 'configure')
        self.configure_options = virt_installer.check_configure_options(p)


    def _build(self):
        make_jobs = utils.count_cpus()
        cfg = './configure'
        if self.kmod_srcdir:
            logging.info('Building KVM modules')
            os.chdir(self.kmod_srcdir)
            module_build_steps = [cfg,
                                  'make clean',
                                  'make sync LINUX=%s' % self.kernel_srcdir,
                                  'make']
        elif self.kernel_srcdir:
            logging.info('Building KVM modules')
            os.chdir(self.userspace_srcdir)
            cfg += ' --kerneldir=%s' % self.host_kernel_srcdir
            module_build_steps = [cfg,
                            'make clean',
                            'make -C kernel LINUX=%s sync' % self.kernel_srcdir]
        else:
            module_build_steps = []

        for step in module_build_steps:
            utils.run(step)

        logging.info('Building KVM userspace code')
        os.chdir(self.userspace_srcdir)
        cfg += ' --prefix=%s' % self.prefix
        if "--disable-strip" in self.configure_options:
            cfg += ' --disable-strip'
        if self.extra_configure_options:
            cfg += ' %s' % self.extra_configure_options
        utils.system(cfg)
        utils.system('make clean')
        utils.system('make -j %s' % make_jobs)


    def _install(self):
        if self.kernel_srcdir:
            os.chdir(self.userspace_srcdir)
            # the kernel module install with --prefix doesn't work, and DESTDIR
            # wouldn't work for the userspace stuff, so we clear WANT_MODULE:
            utils.system('make install WANT_MODULE=')
            # and install the old-style-kmod modules manually:
            self._install_kmods_old_userspace(self.userspace_srcdir)
        elif self.kmod_srcdir:
            # if we have a kmod repository, it is easier:
            # 1) install userspace:
            os.chdir(self.userspace_srcdir)
            utils.system('make install')
            # 2) install kmod:
            self._install_kmods(self.kmod_srcdir)
        else:
            # if we don't have kmod sources, we just install
            # userspace:
            os.chdir(self.userspace_srcdir)
            utils.system('make install')

        if self.path_to_roms:
            install_roms(self.path_to_roms, self.prefix)
        self.install_unittests()
        create_symlinks(test_bindir=self.test_bindir, prefix=self.prefix,
                        bin_list=None,
                        unittest=self.unittest_prefix)


    def install(self):
        self._pull_code()
        self._build()
        self._install()
        self.reload_modules_if_needed()
        if self.save_results:
            virt_utils.archive_as_tarball(self.srcdir, self.results_dir)


class PreInstalledKvm(BaseInstaller):
    # load_modules() will use the stock modules:
    load_stock_modules = True
    def install(self):
        logging.info("Expecting KVM to be already installed. Doing nothing")


class FailedInstaller:
    """
    Class used to be returned instead of the installer if a installation fails

    Useful to make sure no installer object is used if KVM installation fails.
    """
    def __init__(self, msg="KVM install failed"):
        self._msg = msg


    def load_modules(self):
        """Will refuse to load the KVM modules as install failed"""
        raise FailedKvmInstall("KVM modules not available. reason: %s" % (self._msg))


installer_classes = {
    'localsrc': SourceDirInstaller,
    'localtar': SourceDirInstaller,
    'git': GitInstaller,
    'yum': YumInstaller,
    'koji': KojiInstaller,
    'preinstalled': PreInstalledKvm,
}


def _installer_class(install_mode):
    c = installer_classes.get(install_mode)
    if c is None:
        raise error.TestError('Invalid or unsupported'
                              ' install mode: %s' % install_mode)
    return c


def make_installer(params):
    # priority:
    # - 'install_mode' param
    # - 'mode' param
    mode = params.get("install_mode", params.get("mode"))
    klass = _installer_class(mode)
    return klass(mode)
=======
class LocalSourceTarInstaller(KVMBaseInstaller,
                              base_installer.LocalSourceTarInstaller):
    '''
    Installer that deals with source code on local tarballs
    '''
    pass


class RemoteSourceTarInstaller(KVMBaseInstaller,
                               base_installer.RemoteSourceTarInstaller):
    '''
    Installer that deals with source code on remote tarballs
    '''
    pass
>>>>>>> 343ced08
<|MERGE_RESOLUTION|>--- conflicted
+++ resolved
@@ -40,82 +40,6 @@
         """
         Kills all qemu processes and all processes holding /dev/kvm down
 
-<<<<<<< HEAD
-class BaseInstaller(object):
-    # default value for load_stock argument
-    load_stock_modules = True
-    def __init__(self, mode=None):
-        self.install_mode = mode
-        self._full_module_list = None
-
-    def set_install_params(self, test, params):
-        self.params = params
-
-        load_modules = params.get('load_modules', 'no')
-        if not load_modules or load_modules == 'yes':
-            self.should_load_modules = True
-        elif load_modules == 'no':
-            self.should_load_modules = False
-        default_extra_modules = str(None)
-        self.extra_modules = eval(params.get("extra_modules",
-                                             default_extra_modules))
-
-        self.cpu_vendor = virt_utils.get_cpu_vendor()
-
-        self.srcdir = test.srcdir
-        if not os.path.isdir(self.srcdir):
-            os.makedirs(self.srcdir)
-
-        self.test_bindir = test.bindir
-        self.results_dir = test.resultsdir
-
-        # KVM build prefix, for the modes that do need it
-        prefix = os.path.join(test.bindir, 'build')
-        self.prefix = os.path.abspath(prefix)
-
-        # Current host kernel directory
-        default_host_kernel_source = '/lib/modules/%s/build' % os.uname()[2]
-        self.host_kernel_srcdir = params.get('host_kernel_source',
-                                             default_host_kernel_source)
-
-        # Extra parameters that can be passed to the configure script
-        self.extra_configure_options = params.get('extra_configure_options',
-                                                  None)
-
-        # Do we want to save the result of the build on test.resultsdir?
-        self.save_results = True
-        save_results = params.get('save_results', 'no')
-        if save_results == 'no':
-            self.save_results = False
-
-        self._full_module_list = list(self._module_list())
-
-
-    def install_unittests(self):
-        userspace_srcdir = os.path.join(self.srcdir, "kvm_userspace")
-        test_repo = self.params.get("test_git_repo")
-        test_branch = self.params.get("test_branch", "master")
-        test_commit = self.params.get("test_commit", None)
-        test_lbranch = self.params.get("test_lbranch", "master")
-
-        if test_repo:
-            test_srcdir = os.path.join(self.srcdir, "kvm-unit-tests")
-            virt_utils.get_git_branch(test_repo, test_branch, test_srcdir,
-                                     test_commit, test_lbranch)
-            unittest_cfg = os.path.join(test_srcdir, 'x86',
-                                        'unittests.cfg')
-            self.test_srcdir = test_srcdir
-        else:
-            unittest_cfg = os.path.join(userspace_srcdir, 'kvm', 'test', 'x86',
-                                        'unittests.cfg')
-        self.unittest_cfg = None
-        if os.path.isfile(unittest_cfg):
-            self.unittest_cfg = unittest_cfg
-        else:
-            if test_repo:
-                logging.error("No unittest config file %s found, skipping "
-                              "unittest build", self.unittest_cfg)
-=======
         @return: None
         """
         logging.debug("Killing any qemu processes that might be left behind")
@@ -123,7 +47,6 @@
         # Let's double check to see if some other process is holding /dev/kvm
         if os.path.isfile("/dev/kvm"):
             utils.system("fuser -k /dev/kvm", ignore_status=True)
->>>>>>> 343ced08
 
 
     def _cleanup_links_qemu(self):
@@ -276,46 +199,11 @@
         else:
             raise error.TestError('Invalid qemu-img path')
 
-<<<<<<< HEAD
-    def _install_packages(self):
-        """
-        Install all downloaded packages.
-        """
-        os.chdir(self.srcdir)
-        utils.system("yum install --nogpgcheck -y *.rpm")
-
-
-    def install(self):
-        self.install_unittests()
-        self._clean_previous_installs()
-        self._get_packages()
-        self._install_packages()
-        create_symlinks(test_bindir=self.test_bindir,
-                        bin_list=self.qemu_bin_paths,
-                        unittest=self.unittest_prefix)
-        self.reload_modules_if_needed()
-        if self.save_results:
-            virt_utils.archive_as_tarball(self.srcdir, self.results_dir)
-
-
-class KojiInstaller(YumInstaller):
-    """
-    Class that handles installing KVM from the fedora build service, koji.
-
-    It uses yum to install and remove packages. Packages are specified
-    according to the syntax defined in the PkgSpec class.
-    """
-    load_stock_modules = True
-    def set_install_params(self, test, params):
-        """
-        Gets parameters and initializes the package downloader.
-=======
         qemu_io_bin = self._qemu_io_bin_exists_at_prefix()
         if qemu_io_bin is not None:
             os.symlink(qemu_io_bin, qemu_io_dst)
         else:
             raise error.TestError('Invalid qemu-io path')
->>>>>>> 343ced08
 
         qemu_fs_proxy_bin = self._qemu_fs_proxy_bin_exists_at_prefix()
         if qemu_fs_proxy_bin is not None:
@@ -324,72 +212,9 @@
             raise error.TestError('Invalid qemu fs proxy path')
 
 
-<<<<<<< HEAD
-    def _get_packages(self):
-        """
-        Downloads the specific arch RPMs for the specific build name.
-        """
-        koji_client = virt_utils.KojiClient(cmd=self.koji_cmd)
-        for pkg_text in self.koji_pkgs:
-            pkg = virt_utils.KojiPkgSpec(pkg_text)
-            if pkg.is_valid():
-                koji_client.get_pkgs(pkg, dst_dir=self.srcdir)
-            else:
-                logging.error('Package specification (%s) is invalid: %s', pkg,
-                              pkg.describe_invalid())
-
-
-    def _clean_previous_installs(self):
-        kill_qemu_processes()
-        removable_packages = " ".join(self._get_rpm_names())
-        utils.system("yum -y remove %s" % removable_packages)
-
-
-    def install(self):
-        self._clean_previous_installs()
-        self._get_packages()
-        self._install_packages()
-        self.install_unittests()
-        create_symlinks(test_bindir=self.test_bindir,
-                        bin_list=self.qemu_bin_paths,
-                        unittest=self.unittest_prefix)
-        self.reload_modules_if_needed()
-        if self.save_results:
-            virt_utils.archive_as_tarball(self.srcdir, self.results_dir)
-
-
-    def _get_rpm_names(self):
-        all_rpm_names = []
-        koji_client = virt_utils.KojiClient(cmd=self.koji_cmd)
-        for pkg_text in self.koji_pkgs:
-            pkg = virt_utils.KojiPkgSpec(pkg_text)
-            rpm_names = koji_client.get_pkg_rpm_names(pkg)
-            all_rpm_names += rpm_names
-        return all_rpm_names
-
-
-    def _get_rpm_file_names(self):
-        all_rpm_file_names = []
-        koji_client = virt_utils.KojiClient(cmd=self.koji_cmd)
-        for pkg_text in self.koji_pkgs:
-            pkg = virt_utils.KojiPkgSpec(pkg_text)
-            rpm_file_names = koji_client.get_pkg_rpm_file_names(pkg)
-            all_rpm_file_names += rpm_file_names
-        return all_rpm_file_names
-
-
-    def _install_packages(self):
-        """
-        Install all downloaded packages.
-        """
-        os.chdir(self.srcdir)
-        rpm_file_names = " ".join(self._get_rpm_file_names())
-        utils.system("yum --nogpgcheck -y localinstall %s" % rpm_file_names)
-=======
     def _install_phase_init(self):
         '''
         Initializes the built and installed software
->>>>>>> 343ced08
 
         This uses a simple mechanism of looking up the installer name
         for deciding what action to do.
@@ -400,65 +225,9 @@
             self._cleanup_link_unittest()
             self._create_symlink_unittest()
 
-<<<<<<< HEAD
-        @param test: kvm test object
-        @param params: Dictionary with test arguments
-        """
-        super(SourceDirInstaller, self).set_install_params(test, params)
-
-        self.mod_install_dir = os.path.join(self.prefix, 'modules')
-        self.installed_kmods = False  # it will be set to True in case we
-                                      # installed our own modules
-
-        srcdir = params.get("srcdir", None)
-        self.path_to_roms = params.get("path_to_rom_images", None)
-
-        if self.install_mode == 'localsrc':
-            if srcdir is None:
-                raise error.TestError("Install from source directory specified"
-                                      "but no source directory provided on the"
-                                      "control file.")
-            else:
-                shutil.copytree(srcdir, self.srcdir)
-
-        elif self.install_mode == 'localtar':
-            tarball = params.get("tarball")
-            if not tarball:
-                raise error.TestError("KVM Tarball install specified but no"
-                                      " tarball provided on control file.")
-            logging.info("Installing KVM from a local tarball")
-            logging.info("Using tarball %s")
-            tarball = utils.unmap_url("/", params.get("tarball"), "/tmp")
-            utils.extract_tarball_to_dir(tarball, self.srcdir)
-
-        if self.install_mode in ['localtar', 'srcdir']:
-            self.repo_type = virt_utils.check_kvm_source_dir(self.srcdir)
-            p = os.path.join(self.srcdir, 'configure')
-            self.configure_options = virt_installer.check_configure_options(p)
-
-
-    def _build(self):
-        make_jobs = utils.count_cpus()
-        os.chdir(self.srcdir)
-        # For testing purposes, it's better to build qemu binaries with
-        # debugging symbols, so we can extract more meaningful stack traces.
-        cfg = "./configure --prefix=%s" % self.prefix
-        if "--disable-strip" in self.configure_options:
-            cfg += " --disable-strip"
-        steps = [cfg, "make clean", "make -j %s" % make_jobs]
-        logging.info("Building KVM")
-        for step in steps:
-            utils.system(step)
-
-
-    def _install_kmods_old_userspace(self, userspace_path):
-        """
-        Run the module install command.
-=======
         elif 'qemu' in self.name:
             self._cleanup_links_qemu()
             self._create_symlink_qemu()
->>>>>>> 343ced08
 
 
     def uninstall(self):
@@ -488,212 +257,6 @@
     pass
 
 
-<<<<<<< HEAD
-    def install(self):
-        self._build()
-        self._install()
-        self.reload_modules_if_needed()
-        if self.save_results:
-            virt_utils.archive_as_tarball(self.srcdir, self.results_dir)
-
-
-class GitInstaller(SourceDirInstaller):
-    def _pull_code(self):
-        """
-        Retrieves code from git repositories.
-        """
-        params = self.params
-
-        kernel_repo = params.get("git_repo")
-        user_repo = params.get("user_git_repo")
-        kmod_repo = params.get("kmod_repo")
-
-        kernel_branch = params.get("kernel_branch", "master")
-        user_branch = params.get("user_branch", "master")
-        kmod_branch = params.get("kmod_branch", "master")
-
-        kernel_lbranch = params.get("kernel_lbranch", "master")
-        user_lbranch = params.get("user_lbranch", "master")
-        kmod_lbranch = params.get("kmod_lbranch", "master")
-
-        kernel_commit = params.get("kernel_commit", None)
-        user_commit = params.get("user_commit", None)
-        kmod_commit = params.get("kmod_commit", None)
-
-        kernel_patches = eval(params.get("kernel_patches", "[]"))
-        user_patches = eval(params.get("user_patches", "[]"))
-        kmod_patches = eval(params.get("user_patches", "[]"))
-
-        if not user_repo:
-            message = "KVM user git repository path not specified"
-            logging.error(message)
-            raise error.TestError(message)
-
-        userspace_srcdir = os.path.join(self.srcdir, "kvm_userspace")
-        virt_utils.get_git_branch(user_repo, user_branch, userspace_srcdir,
-                                 user_commit, user_lbranch)
-        self.userspace_srcdir = userspace_srcdir
-
-        if user_patches:
-            os.chdir(self.userspace_srcdir)
-            for patch in user_patches:
-                utils.get_file(patch, os.path.join(self.userspace_srcdir,
-                                                   os.path.basename(patch)))
-                utils.system('patch -p1 < %s' % os.path.basename(patch))
-
-        if kernel_repo:
-            kernel_srcdir = os.path.join(self.srcdir, "kvm")
-            virt_utils.get_git_branch(kernel_repo, kernel_branch, kernel_srcdir,
-                                     kernel_commit, kernel_lbranch)
-            self.kernel_srcdir = kernel_srcdir
-            if kernel_patches:
-                os.chdir(self.kernel_srcdir)
-                for patch in kernel_patches:
-                    utils.get_file(patch, os.path.join(self.userspace_srcdir,
-                                                       os.path.basename(patch)))
-                    utils.system('patch -p1 < %s' % os.path.basename(patch))
-        else:
-            self.kernel_srcdir = None
-
-        if kmod_repo:
-            kmod_srcdir = os.path.join (self.srcdir, "kvm_kmod")
-            virt_utils.get_git_branch(kmod_repo, kmod_branch, kmod_srcdir,
-                                     kmod_commit, kmod_lbranch)
-            self.kmod_srcdir = kmod_srcdir
-            if kmod_patches:
-                os.chdir(self.kmod_srcdir)
-                for patch in kmod_patches:
-                    utils.get_file(patch, os.path.join(self.userspace_srcdir,
-                                                       os.path.basename(patch)))
-                    utils.system('patch -p1 < %s' % os.path.basename(patch))
-        else:
-            self.kmod_srcdir = None
-
-        p = os.path.join(self.userspace_srcdir, 'configure')
-        self.configure_options = virt_installer.check_configure_options(p)
-
-
-    def _build(self):
-        make_jobs = utils.count_cpus()
-        cfg = './configure'
-        if self.kmod_srcdir:
-            logging.info('Building KVM modules')
-            os.chdir(self.kmod_srcdir)
-            module_build_steps = [cfg,
-                                  'make clean',
-                                  'make sync LINUX=%s' % self.kernel_srcdir,
-                                  'make']
-        elif self.kernel_srcdir:
-            logging.info('Building KVM modules')
-            os.chdir(self.userspace_srcdir)
-            cfg += ' --kerneldir=%s' % self.host_kernel_srcdir
-            module_build_steps = [cfg,
-                            'make clean',
-                            'make -C kernel LINUX=%s sync' % self.kernel_srcdir]
-        else:
-            module_build_steps = []
-
-        for step in module_build_steps:
-            utils.run(step)
-
-        logging.info('Building KVM userspace code')
-        os.chdir(self.userspace_srcdir)
-        cfg += ' --prefix=%s' % self.prefix
-        if "--disable-strip" in self.configure_options:
-            cfg += ' --disable-strip'
-        if self.extra_configure_options:
-            cfg += ' %s' % self.extra_configure_options
-        utils.system(cfg)
-        utils.system('make clean')
-        utils.system('make -j %s' % make_jobs)
-
-
-    def _install(self):
-        if self.kernel_srcdir:
-            os.chdir(self.userspace_srcdir)
-            # the kernel module install with --prefix doesn't work, and DESTDIR
-            # wouldn't work for the userspace stuff, so we clear WANT_MODULE:
-            utils.system('make install WANT_MODULE=')
-            # and install the old-style-kmod modules manually:
-            self._install_kmods_old_userspace(self.userspace_srcdir)
-        elif self.kmod_srcdir:
-            # if we have a kmod repository, it is easier:
-            # 1) install userspace:
-            os.chdir(self.userspace_srcdir)
-            utils.system('make install')
-            # 2) install kmod:
-            self._install_kmods(self.kmod_srcdir)
-        else:
-            # if we don't have kmod sources, we just install
-            # userspace:
-            os.chdir(self.userspace_srcdir)
-            utils.system('make install')
-
-        if self.path_to_roms:
-            install_roms(self.path_to_roms, self.prefix)
-        self.install_unittests()
-        create_symlinks(test_bindir=self.test_bindir, prefix=self.prefix,
-                        bin_list=None,
-                        unittest=self.unittest_prefix)
-
-
-    def install(self):
-        self._pull_code()
-        self._build()
-        self._install()
-        self.reload_modules_if_needed()
-        if self.save_results:
-            virt_utils.archive_as_tarball(self.srcdir, self.results_dir)
-
-
-class PreInstalledKvm(BaseInstaller):
-    # load_modules() will use the stock modules:
-    load_stock_modules = True
-    def install(self):
-        logging.info("Expecting KVM to be already installed. Doing nothing")
-
-
-class FailedInstaller:
-    """
-    Class used to be returned instead of the installer if a installation fails
-
-    Useful to make sure no installer object is used if KVM installation fails.
-    """
-    def __init__(self, msg="KVM install failed"):
-        self._msg = msg
-
-
-    def load_modules(self):
-        """Will refuse to load the KVM modules as install failed"""
-        raise FailedKvmInstall("KVM modules not available. reason: %s" % (self._msg))
-
-
-installer_classes = {
-    'localsrc': SourceDirInstaller,
-    'localtar': SourceDirInstaller,
-    'git': GitInstaller,
-    'yum': YumInstaller,
-    'koji': KojiInstaller,
-    'preinstalled': PreInstalledKvm,
-}
-
-
-def _installer_class(install_mode):
-    c = installer_classes.get(install_mode)
-    if c is None:
-        raise error.TestError('Invalid or unsupported'
-                              ' install mode: %s' % install_mode)
-    return c
-
-
-def make_installer(params):
-    # priority:
-    # - 'install_mode' param
-    # - 'mode' param
-    mode = params.get("install_mode", params.get("mode"))
-    klass = _installer_class(mode)
-    return klass(mode)
-=======
 class LocalSourceTarInstaller(KVMBaseInstaller,
                               base_installer.LocalSourceTarInstaller):
     '''
@@ -707,5 +270,4 @@
     '''
     Installer that deals with source code on remote tarballs
     '''
-    pass
->>>>>>> 343ced08
+    pass