--- conflicted
+++ resolved
@@ -1,16 +1,9 @@
-<<<<<<< HEAD
-import logging, os
-=======
 import logging, os, commands, sys, threading, re, glob
->>>>>>> 343ced08
 from autotest_lib.client.common_lib import error
 from autotest_lib.client.bin import utils
 from autotest_lib.client.virt import aexpect, virt_utils
 from autotest_lib.client.virt import virt_test_utils
-<<<<<<< HEAD
-=======
 from autotest_lib.server.hosts.ssh_host import SSHHost
->>>>>>> 343ced08
 
 def run_netperf(test, params, env):
     """
@@ -32,93 +25,6 @@
     server = vm.get_address()
     server_ctl = vm.get_address(1)
     session.close()
-<<<<<<< HEAD
-    session_serial = vm.wait_for_serial_login(timeout=login_timeout)
-
-    netperf_dir = os.path.join(os.environ['AUTODIR'], "tests/netperf2")
-    setup_cmd = params.get("setup_cmd")
-
-    firewall_flush = "service iptables stop"
-    session_serial.cmd_output(firewall_flush)
-    try:
-        utils.run("service iptables stop")
-    except Exception:
-        pass
-
-    for i in params.get("netperf_files").split():
-        vm.copy_files_to(os.path.join(netperf_dir, i), "/tmp")
-
-    try:
-        session_serial.cmd(firewall_flush)
-    except aexpect.ShellError:
-        logging.warning("Could not flush firewall rules on guest")
-
-    session_serial.cmd(setup_cmd % "/tmp", timeout=200)
-    session_serial.cmd(params.get("netserver_cmd") % "/tmp")
-
-    if "tcpdump" in env and env["tcpdump"].is_alive():
-        # Stop the background tcpdump process
-        try:
-            logging.debug("Stopping the background tcpdump")
-            env["tcpdump"].close()
-        except Exception:
-            pass
-
-    # initiate all interfaces on guest.
-    virt_test_utils.restart_guest_network(session_serial)
-
-    def netperf(i=0):
-        guest_ip = vm.get_address(i)
-        logging.info("Netperf_%s: netserver %s" % (i, guest_ip))
-        result_file = os.path.join(test.resultsdir, "output_%s_%s"
-                                   % (test.iteration, i ))
-        list_fail = []
-        result = open(result_file, "w")
-        result.write("Netperf test results\n")
-
-        for p in params.get("protocols").split():
-            packet_size = params.get("packet_size", "1500")
-            for size in packet_size.split():
-                cmd = params.get("netperf_cmd") % (netperf_dir, p,
-                                                   guest_ip, size)
-                logging.info("Netperf_%s: protocol %s" % (i, p))
-                try:
-                    netperf_output = utils.system_output(cmd,
-                                                         retain_output=True)
-                    result.write("%s\n" % netperf_output)
-                except Exception:
-                    logging.error("Test of protocol %s failed", p)
-                    list_fail.append(p)
-
-        result.close()
-        if list_fail:
-            raise error.TestFail("Some netperf tests failed: %s" %
-                                 ", ".join(list_fail))
-
-    try:
-        logging.info("Setup and run netperf clients on host")
-        utils.run(setup_cmd % netperf_dir)
-
-        bg = []
-        nic_num = len(params.get("nics").split())
-        for i in range(nic_num):
-            bg.append(virt_utils.Thread(netperf, (i,)))
-            bg[i].start()
-
-        completed = False
-        while not completed:
-            completed = True
-            for b in bg:
-                if b.isAlive():
-                    completed = False
-    finally:
-        try:
-            for b in bg:
-                if b:
-                    b.join()
-        finally:
-            session_serial.cmd_output("killall netserver")
-=======
 
     logging.debug(commands.getoutput("numactl --hardware"))
     logging.debug(commands.getoutput("numactl --show"))
@@ -166,6 +72,9 @@
     env_setup(server_ctl)
     env_setup(client)
     env_setup(host)
+    # initiate all interfaces on guest.
+    virt_test_utils.restart_guest_network(session_serial)
+
     logging.info("Start netperf testing ...")
     start_test(server, server_ctl, host, client, test.resultsdir,
                l=int(params.get('l')),
@@ -204,7 +113,7 @@
             o = commands.getoutput("cat %s |tail -n 1" % file)
             try:
                 thu += float(o.split()[raw])
-            except:
+            except Exception:
                 logging.debug(commands.getoutput("cat %s.*" % file_prefix))
                 return -1
         return thu
@@ -327,5 +236,4 @@
              'rx_intr', 'tx_intr', 'io_exit', 'irq_inj']
     for i in range(len(items)):
         ret[items[i]] = end_state[i] - start_state[i]
-    return ret
->>>>>>> 343ced08
+    return ret