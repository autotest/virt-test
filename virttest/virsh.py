"""
Utility classes and functions to handle connection to a libvirt host system

Suggested usage: import autotest.client.virt.virsh

The entire contents of callables in this module (minus the names defined in
NOCLOSE below), will become methods of the Virsh and VirshPersistent classes.
A Closure class is used to wrap the module functions, lambda does not
properly store instance state in this implementation.

Because none of the methods have a 'self' parameter defined, the classes
are defined to be dict-like, and get passed in to the methods as a the
special **dargs parameter.  All virsh module functions _MUST_ include a
special **dargs (variable keyword arguments) to accept non-default
keyword arguments.

The standard set of keyword arguments to all functions/modules is declared
in the VirshBase class.  Only the 'virsh_exec' key is guaranteed to always
be present, the remainder may or may not be provided.  Therefor, virsh
functions/methods should use the dict.get() method to retrieve with a default
for non-existant keys.

:copyright: 2012 Red Hat Inc.
"""

import signal
import logging
import urlparse
import re
import weakref
from autotest.client import utils, os_dep
from autotest.client.shared import error
from virttest import aexpect, propcan, remote

# list of symbol names NOT to wrap as Virsh class methods
# Everything else from globals() will become a method of Virsh class
NOCLOSE = globals().keys() + [
    'NOCLOSE', 'SCREENSHOT_ERROR_COUNT', 'VIRSH_COMMAND_CACHE',
    'VIRSH_EXEC', 'VirshBase', 'VirshClosure', 'VirshSession', 'Virsh',
    'VirshPersistent', 'VIRSH_COMMAND_GROUP_CACHE',
    'VIRSH_COMMAND_GROUP_CACHE_NO_DETAIL',
]

# Needs to be in-scope for Virsh* class screenshot method and module function
SCREENSHOT_ERROR_COUNT = 0

# Cache of virsh commands, used by help_command_group() and help_command_only()
# TODO: Make the cache into a class attribute on VirshBase class.
VIRSH_COMMAND_CACHE = None
VIRSH_COMMAND_GROUP_CACHE = None
VIRSH_COMMAND_GROUP_CACHE_NO_DETAIL = False

# This is used both inside and outside classes
try:
    VIRSH_EXEC = os_dep.command("virsh")
except ValueError:
    logging.warning("Virsh executable not set or found on path, "
                    "virsh module will not function normally")
    VIRSH_EXEC = '/bin/true'


class VirshBase(propcan.PropCanBase):

    """
    Base Class storing libvirt Connection & state to a host
    """

    __slots__ = ('uri', 'ignore_status', 'debug', 'virsh_exec', 'readonly')

    def __init__(self, *args, **dargs):
        """
        Initialize instance with virsh_exec always set to something
        """
        init_dict = dict(*args, **dargs)
        init_dict['virsh_exec'] = init_dict.get('virsh_exec', VIRSH_EXEC)
        init_dict['uri'] = init_dict.get('uri', None)
        init_dict['debug'] = init_dict.get('debug', False)
        init_dict['ignore_status'] = init_dict.get('ignore_status', False)
        init_dict['readonly'] = init_dict.get('readonly', False)
        super(VirshBase, self).__init__(init_dict)

    def get_uri(self):
        """
        Accessor method for 'uri' property that must exist
        """
        # self.get() would call get_uri() recursivly
        try:
            return self.__dict_get__('uri')
        except KeyError:
            return None


class VirshSession(aexpect.ShellSession):

    """
    A virsh shell session, used with Virsh instances.
    """

    # No way to get virsh sub-command "exit" status
    # Check output against list of known error-status strings
    ERROR_REGEX_LIST = ['error:\s*.+$', '.*failed.*']

    def __init__(self, virsh_exec=None, uri=None, a_id=None,
                 prompt=r"virsh\s*[\#\>]\s*", remote_ip=None,
                 remote_user=None, remote_pwd=None,
                 ssh_remote_auth=False, auto_close=False):
        """
        Initialize virsh session server, or client if id set.

        :param virsh_exec: path to virsh executable
        :param uri: uri of libvirt instance to connect to
        :param id: ID of an already running server, if accessing a running
                server, or None if starting a new one.
        :param prompt: Regular expression describing the shell's prompt line.
        :param remote_ip: Hostname/IP of remote system to ssh into (if any)
        :param remote_user: Username to ssh in as (if any)
        :param remote_pwd: Password to use, or None for host/pubkey
        :param auto_close: Param to init ShellSession.
        :param ssh_remote_auth: ssh to remote first.(VirshConnectBack).
                                Then execute virsh commands.

        Because the VirshSession is designed for class VirshPersistent, so
        the default value of auto_close is False, and we manage the reference
        to VirshSession in VirshPersistent manually with counter_increase and
        counter_decrease. If you really want to use it directly over VirshPe-
        rsistent, please init it with auto_close=True, then the session will
        be closed in __del__.

            * session = VirshSession(virsh.VIRSH_EXEC, auto_close=True)
        """

        self.uri = uri
        self.remote_ip = remote_ip
        self.remote_user = remote_user
        self.remote_pwd = remote_pwd

        # Special handling if setting up a remote session
        if ssh_remote_auth:  # remote to remote
            if remote_pwd:
                pref_auth = "-o PreferredAuthentications=password"
            else:
                pref_auth = "-o PreferredAuthentications=hostbased,publickey"
            # ssh_cmd is not None flags this as remote session
            ssh_cmd = ("ssh -o UserKnownHostsFile=/dev/null %s -p %s %s@%s"
                       % (pref_auth, 22, self.remote_user, self.remote_ip))
            self.virsh_exec = ("%s \"%s -c '%s'\""
                               % (ssh_cmd, virsh_exec, self.uri))
        else:  # setting up a local session or re-using a session
            self.virsh_exec = virsh_exec
            if self.uri:
                self.virsh_exec += " -c '%s'" % self.uri
            ssh_cmd = None  # flags not-remote session

        # aexpect tries to auto close session because no clients connected yet
        aexpect.ShellSession.__init__(self, self.virsh_exec, a_id,
                                      prompt=prompt, auto_close=auto_close)

        # Handle remote session prompts:
        # 1.remote to remote with ssh
        # 2.local to remote with "virsh -c uri"
        if ssh_remote_auth or self.uri:
            # Handle ssh / password prompts
            remote.handle_prompts(self, self.remote_user, self.remote_pwd,
                                  prompt, debug=True)

        # fail if libvirtd is not running
        if self.cmd_status('list', timeout=60) != 0:
            logging.debug("Persistent virsh session is not responding, "
                          "libvirtd may be dead.")
            self.auto_close = True
            raise aexpect.ShellStatusError(virsh_exec, 'list')

    def cmd_status_output(self, cmd, timeout=60, internal_timeout=None,
                          print_func=None):
        """
        Send a virsh command and return its exit status and output.

        :param cmd: virsh command to send (must not contain newline characters)
        :param timeout: The duration (in seconds) to wait for the prompt to
                return
        :param internal_timeout: The timeout to pass to read_nonblocking
        :param print_func: A function to be used to print the data being read
                (should take a string parameter)
        :return: A tuple (status, output) where status is the exit status and
                output is the output of cmd
        :raise ShellTimeoutError: Raised if timeout expires
        :raise ShellProcessTerminatedError: Raised if the shell process
                terminates while waiting for output
        :raise ShellStatusError: Raised if the exit status cannot be obtained
        :raise ShellError: Raised if an unknown error occurs
        """
        out = self.cmd_output(cmd, timeout, internal_timeout, print_func)
        for line in out.splitlines():
            if self.match_patterns(line, self.ERROR_REGEX_LIST) is not None:
                return 1, out
        return 0, out

    def cmd_result(self, cmd, ignore_status=False):
        """Mimic utils.run()"""
        exit_status, stdout = self.cmd_status_output(cmd)
        stderr = ''  # no way to retrieve this separately
        result = utils.CmdResult(cmd, stdout, stderr, exit_status)
        if not ignore_status and exit_status:
            raise error.CmdError(cmd, result,
                                 "Virsh Command returned non-zero exit status")
        return result


# Work around for inconsistent builtin closure local reference problem
# across different versions of python
class VirshClosure(object):

    """
    Callable with weak ref. to override **dargs when calling reference_function
    """

    def __init__(self, reference_function, dict_like_instance):
        """
        Callable reference_function with weak ref dict_like_instance
        """
        if not issubclass(dict_like_instance.__class__, dict):
            raise ValueError("dict_like_instance %s must be dict or subclass"
                             % dict_like_instance.__class__.__name__)
        self.reference_function = reference_function
        self.dict_like_weakref = weakref.ref(dict_like_instance)

    def __call__(self, *args, **dargs):
        """
        Call reference_function with dict_like_instance augmented by **dargs

        :param *args: Passthrough to reference_function
        :param **dargs: Updates dict_like_instance copy before call
        """
        new_dargs = self.dict_like_weakref()
        if new_dargs is None:
            new_dargs = {}
        dargs.update(new_dargs)
        return self.reference_function(*args, **dargs)


class Virsh(VirshBase):

    """
    Execute libvirt operations, using a new virsh shell each time.
    """

    __slots__ = []

    def __init__(self, *args, **dargs):
        """
        Initialize Virsh instance with persistent options

        :param *args: Initial property keys/values
        :param **dargs: Initial property keys/values
        """
        super(Virsh, self).__init__(*args, **dargs)
        # Define the instance callables from the contents of this module
        # to avoid using class methods and hand-written aliases
        for sym, ref in globals().items():
            if sym not in NOCLOSE and callable(ref):
                # Adding methods, not properties, so avoid special __slots__
                # handling.  __getattribute__ will still find these.
                self.__super_set__(sym, VirshClosure(ref, self))


class VirshPersistent(Virsh):

    """
    Execute libvirt operations using persistent virsh session.
    """

    __slots__ = ('session_id', 'remote_user', 'remote_pwd')

    # B/c the auto_close of VirshSession is False, we
    # need to manager the ref-count of it manully.
    COUNTERS = {}

    def __init__(self, *args, **dargs):
        super(VirshPersistent, self).__init__(*args, **dargs)
        if self.get('session_id') is None:
            # set_uri does not call when INITIALIZED = False
            # and no session_id passed to super __init__
            self.new_session()
        # increase the counter of session_id in COUNTERS.
        self.counter_increase()

    def __del__(self):
        """
        Clean up any leftover sessions
        """
        self.close_session()

    def counter_increase(self):
        """
        Method to increase the counter to self.a_id in COUNTERS.
        """
        session_id = self.__dict_get__("session_id")
        try:
            counter = self.__class__.COUNTERS[session_id]
        except KeyError, e:
            VirshPersistent.COUNTERS[session_id] = 1
            return
        # increase the counter of session_id.
        VirshPersistent.COUNTERS[session_id] += 1

    def counter_decrease(self):
        """
        Method to decrease the counter to self.a_id in COUNTERS.
        If the counter is less than 1, it means there is no more
        VirshSession instance referring to the session. So close
        this session, and return True.
        Else, decrease the counter in COUNTERS and return False.
        """
        session_id = self.__dict_get__("session_id")
        self.__class__.COUNTERS[session_id] -= 1
        counter = self.__class__.COUNTERS[session_id]
        if counter <= 0:
            # The last reference to this session. Closing it.
            session = VirshSession(a_id=session_id)
            # try nicely first
            session.close()
            if session.is_alive():
                # Be mean, incase it's hung
                session.close(sig=signal.SIGTERM)
            del self.__class__.COUNTERS[session_id]
            return True
        else:
            return False

    def close_session(self):
        """
        If a persistent session exists, close it down.
        """
        try:
            session_id = self.__dict_get__('session_id')
            if session_id:
                try:
                    existing = VirshSession(a_id=session_id)
                    if existing.is_alive():
                        self.counter_decrease()
                except aexpect.ShellStatusError:
                    # session was already closed
                    pass # don't check is_alive or update counter
                self.__dict_del__("session_id")
        except KeyError:
            # Allow other exceptions to be raised
            pass  # session was closed already

    def new_session(self):
        """
        Open new session, closing any existing
        """
        # Accessors may call this method, avoid recursion
        virsh_exec = self.__dict_get__('virsh_exec')  # Must exist can't be None
        uri = self.__dict_get__('uri')  # Must exist, can be None
        try:
            remote_user = self.__dict_get__('remote_user')
        except KeyError:
            remote_user = "root"
        try:
            remote_pwd = self.__dict_get__('remote_pwd')
        except KeyError:
            remote_pwd = None
        self.close_session()
        # Always create new session
        new_session = VirshSession(virsh_exec, uri, a_id=None,
                                   remote_user=remote_user,
                                   remote_pwd=remote_pwd)
        session_id = new_session.get_id()
        self.__dict_set__('session_id', session_id)

    def set_uri(self, uri):
        """
        Accessor method for 'uri' property, create new session on change
        """
        if not self.INITIALIZED:
            # Allow __init__ to call new_session
            self.__dict_set__('uri', uri)
        else:
            # If the uri is changing
            if self.__dict_get__('uri') != uri:
                self.__dict_set__('uri', uri)
                self.new_session()
            # otherwise do nothing


class VirshConnectBack(VirshPersistent):

    """
    Persistent virsh session connected back from a remote host
    """

    __slots__ = ('remote_ip')

    def new_session(self):
        """
        Open new remote session, closing any existing
        """

        # Accessors may call this method, avoid recursion
        virsh_exec = self.__dict_get__('virsh_exec')  # Must exist, can't be None
        uri = self.__dict_get__('uri')  # Must exist, can be None
        remote_ip = self.__dict_get__('remote_ip')
        try:
            remote_user = self.__dict_get__('remote_user')
        except KeyError:
            remote_user = 'root'
        try:
            remote_pwd = self.__dict_get__('remote_pwd')
        except KeyError:
            remote_pwd = None
        super(VirshConnectBack, self).close_session()
        new_session = VirshSession(virsh_exec, uri, a_id=None,
                                   remote_ip=remote_ip,
                                   remote_user=remote_user,
                                   remote_pwd=remote_pwd,
                                   ssh_remote_auth=True)
        session_id = new_session.get_id()
        self.__dict_set__('session_id', session_id)


    @staticmethod
    def kosher_args(remote_ip, uri):
        """
        Convenience static method to help validate argument sanity before use

        :param remote_ip: ip/hostname of remote libvirt helper-system
        :param uri: fully qualified libvirt uri of local system, from remote.
        :return: True/False if checks pass or not
        """
        if remote_ip is None or uri is None:
            return False
        all_false = [
            # remote_ip checks
            bool(remote_ip.count("EXAMPLE.COM")),
            bool(remote_ip.count("localhost")),
            bool(remote_ip.count("127.")),
            # uri checks
            uri is None,
            uri is "",
            bool(uri.count("default")),
            bool(uri.count(':///')),
            bool(uri.count("localhost")),
            bool(uri.count("127."))
        ]
        return True not in all_false


# virsh module functions follow (See module docstring for API) #####


def command(cmd, **dargs):
    """
    Interface to cmd function as 'cmd' symbol is polluted

    :param cmd: Command line to append to virsh command
    :param dargs: standardized virsh function API keywords
    :return: CmdResult object
    :raise:: CmdError if non-zero exit status and ignore_status=False
    """

    virsh_exec = dargs.get('virsh_exec', VIRSH_EXEC)
    uri = dargs.get('uri', None)
    debug = dargs.get('debug', False)
    # Caller deals with errors
    ignore_status = dargs.get('ignore_status', True)
    session_id = dargs.get('session_id', None)
    readonly = dargs.get('readonly', False)

    # Check if this is a VirshPersistent method call
    if session_id:
        # Retrieve existing session
        session = VirshSession(a_id=session_id)
        logging.debug("Reusing session %s", session_id)
    else:
        session = None

    if debug:
        logging.debug("Running virsh command: %s", cmd)

    if session:
        # Utilize persistent virsh session, not suit for readonly mode
        if readonly:
            logging.debug("Ignore readonly flag for this virsh session")
        ret = session.cmd_result(cmd, ignore_status)
        # Mark return value with session it came from
        ret.from_session_id = session_id
    else:
        # Normal call to run virsh command
        # Readonly mode
        if readonly:
            cmd = " -r " + cmd

        if uri:
            # uri argument IS being used
            uri_arg = " -c '%s' " % uri
        else:
            uri_arg = " "  # No uri argument being used

        cmd = "%s%s%s" % (virsh_exec, uri_arg, cmd)
        # Raise exception if ignore_status is False
        ret = utils.run(cmd, verbose=debug, ignore_status=ignore_status)
        # Mark return as not coming from persistent virsh session
        ret.from_session_id = None

    # Always log debug info, if persistent session or not
    if debug:
        logging.debug("status: %s", ret.exit_status)
        logging.debug("stdout: %s", ret.stdout.strip())
        logging.debug("stderr: %s", ret.stderr.strip())

    # Return CmdResult instance when ignore_status is True
    return ret


def domname(dom_id_or_uuid, **dargs):
    """
    Convert a domain id or UUID to domain name

    :param dom_id_or_uuid: a domain id or UUID.
    :param dargs: standardized virsh function API keywords
    :return: CmdResult object
    """
    return command("domname --domain %s" % dom_id_or_uuid, **dargs)


def qemu_monitor_command(name, cmd, **dargs):
    """
    This helps to execute the qemu monitor command through virsh command.

    :param name: Name of monitor domain
    :param cmd: monitor command to execute
    :param dargs: standardized virsh function API keywords
    """

    cmd_qemu_monitor = "qemu-monitor-command %s --hmp \'%s\'" % (name, cmd)
    return command(cmd_qemu_monitor, **dargs)


def setvcpus(name, count, extra="", **dargs):
    """
    Change the number of virtual CPUs in the guest domain.

    @oaram name: name of vm to affect
    :param count: value for vcpu parameter
    :param options: any extra command options.
    :param dargs: standardized virsh function API keywords
    :return: CmdResult object from command
    """
    cmd = "setvcpus %s %s %s" % (name, count, extra)
    return command(cmd, **dargs)


def vcpupin(name, vcpu, cpu, **dargs):
    """
    Changes the cpu affinity for respective vcpu.

    :param name: name of domain
    :param vcpu: virtual CPU to modify
    :param cpu: physical CPU specification (string)
    :param dargs: standardized virsh function API keywords
    :return: True operation was successful
    """
    dargs['ignore_status'] = False
    try:
        cmd_vcpupin = "vcpupin %s %s %s" % (name, vcpu, cpu)
        command(cmd_vcpupin, **dargs)

    except error.CmdError, detail:
        logging.error("Virsh vcpupin VM %s failed:\n%s", name, detail)
        return False


def vcpuinfo(name, **dargs):
    """
    Retrieves the vcpuinfo command result if values not "N/A"

    :param name: name of domain
    :param dargs: standardized virsh function API keywords
    :return: CmdResult object
    """
    # Guarantee cmdresult object created
    dargs['ignore_status'] = True
    cmdresult = command("vcpuinfo %s" % name, **dargs)
    if cmdresult.exit_status == 0:
        # Non-running vm makes virsh exit(0) but have "N/A" info.
        # on newer libvirt.  Treat this as an error.
        if re.search(r"\s*CPU:\s+N/A\s*", cmdresult.stdout.strip()):
            cmdresult.exit_status = -1
            cmdresult.stdout += "\n\nvirsh.vcpuinfo inject error: N/A values\n"
    return cmdresult


def freecell(extra="", **dargs):
    """
    Prints the available amount of memory on the machine or within a NUMA cell.

    :param dargs: extra: extra argument string to pass to command
    :param dargs: standardized virsh function API keywords
    :return: CmdResult object
    """
    cmd_freecell = "freecell %s" % extra
    return command(cmd_freecell, **dargs)


def nodeinfo(extra="", **dargs):
    """
    Returns basic information about the node,like number and type of CPU,
    and size of the physical memory.

    :param dargs: extra: extra argument string to pass to command
    :param dargs: standardized virsh function API keywords
    :return: CmdResult object
    """
    cmd_nodeinfo = "nodeinfo %s" % extra
    return command(cmd_nodeinfo, **dargs)


def canonical_uri(option='', **dargs):
    """
    Return the hypervisor canonical URI.

    :param option: additional option string to pass
    :param dargs: standardized virsh function API keywords
    :return: standard output from command
    """
    return command("uri %s" % option, **dargs).stdout.strip()


def hostname(option='', **dargs):
    """
    Return the hypervisor hostname.

    :param option: additional option string to pass
    :param dargs: standardized virsh function API keywords
    :return: standard output from command
    """
    return command("hostname %s" % option, **dargs).stdout.strip()


def version(option='', **dargs):
    """
    Return the major version info about what this built from.

    :param option: additional option string to pass
    :param dargs: standardized virsh function API keywords
    :return: standard output from command
    """
    return command("version %s" % option, **dargs).stdout.strip()


def dom_list(options="", **dargs):
    """
    Return the list of domains.

    :param options: options to pass to list command
    :return: CmdResult object
    """
    return command("list %s" % options, **dargs)


def reboot(name, options="", **dargs):
    """
    Run a reboot command in the target domain.

    :param name: Name of domain.
    :param options: options: options to pass to reboot command
    :return: CmdResult object
    """
    return command("reboot --domain %s %s" % (name, options), **dargs)


def managedsave(name, options="", **dargs):
    """
    Managed save of a domain state.

    :param name: Name of domain to save
    :param options: options: options to pass to list command
    :return: CmdResult object
    """
    return command("managedsave --domain %s %s" % (name, options), **dargs)


def managedsave_remove(name, **dargs):
    """
    Remove managed save of a domain

    :param name: name of managed-saved domain to remove
    :return: CmdResult object
    """
    return command("managedsave-remove --domain %s" % name, **dargs)


def driver(**dargs):
    """
    Return the driver by asking libvirt

    :param dargs: standardized virsh function API keywords
    :return: VM driver name
    """
    # libvirt schme composed of driver + command
    # ref: http://libvirt.org/uri.html
    scheme = urlparse.urlsplit(canonical_uri(**dargs))[0]
    # extract just the driver, whether or not there is a '+'
    return scheme.split('+', 2)[0]


def domstate(name, **dargs):
    """
    Return the state about a running domain.

    :param name: VM name
    :param dargs: standardized virsh function API keywords
    :return: CmdResult object
    """
    return command("domstate %s" % name, **dargs)


def domid(name_or_uuid, **dargs):
    """
    Return VM's ID.

    :param name_or_uuid: VM name or uuid
    :param dargs: standardized virsh function API keywords
    :return: CmdResult instance
    """
    return command("domid %s" % (name_or_uuid), **dargs)


def dominfo(name, **dargs):
    """
    Return the VM information.

    :param name: VM's name or id,uuid.
    :param dargs: standardized virsh function API keywords
    :return: CmdResult instance
    """
    return command("dominfo %s" % (name), **dargs)


def domuuid(name_or_id, **dargs):
    """
    Return the Converted domain name or id to the domain UUID.

    :param name_or_id: VM name or id
    :param dargs: standardized virsh function API keywords
    :return: CmdResult instance
    """
    return command("domuuid %s" % name_or_id, **dargs)


def screenshot(name, filename, **dargs):
    """
    Capture a screenshot of VM's console and store it in file on host

    :param name: VM name
    :param filename: name of host file
    :param dargs: standardized virsh function API keywords
    :return: filename
    """
    global SCREENSHOT_ERROR_COUNT
    dargs['ignore_status'] = False
    try:
        command("screenshot %s %s" % (name, filename), **dargs)
    except error.CmdError, detail:
        if SCREENSHOT_ERROR_COUNT < 1:
            logging.error("Error taking VM %s screenshot. You might have to "
                          "set take_regular_screendumps=no on your "
                          "tests.cfg config file \n%s.  This will be the "
                          "only logged error message.", name, detail)
        SCREENSHOT_ERROR_COUNT += 1
    return filename


def domblkstat(name, device, option, **dargs):
    """
    Store state of VM into named file.

    :param name: VM's name.
    :param device: VM's device.
    :param option: command domblkstat option.
    :param dargs: standardized virsh function API keywords
    :return: CmdResult instance
    """
    return command("domblkstat %s %s %s" % (name, device, option), **dargs)


def dumpxml(name, extra="", to_file="", **dargs):
    """
    Return the domain information as an XML dump.

    :param name: VM name
    :param to_file: optional file to write XML output to
    :param dargs: standardized virsh function API keywords
    :return: standard output from command
    """
    dargs['ignore_status'] = True
    cmd = "dumpxml %s %s" % (name, extra)
    result = command(cmd, **dargs)
    if to_file:
        result_file = open(to_file, 'w')
        result_file.write(result.stdout.strip())
        result_file.close()
    if result.exit_status:
        raise error.CmdError(cmd, result,
                             "Virsh dumpxml returned non-zero exit status")
    return result.stdout.strip()


def domifstat(name, interface, **dargs):
    """
    Get network interface stats for a running domain.

    :param name: Name of domain
    :param interface: interface device
    :return: CmdResult object
    """
    return command("domifstat %s %s" % (name, interface), **dargs)


def domjobinfo(name, **dargs):
    """
    Get domain job information.

    :param name: VM name
    :param dargs: standardized virsh function API keywords
    :return: CmdResult instance
    """
    return command("domjobinfo %s" % name, **dargs)


def edit(options, **dargs):
    """
    Edit the XML configuration for a domain.

    :param options: virsh edit options string.
    :param dargs: standardized virsh function API keywords
    :return: CmdResult object
    """
    return command("edit %s" % options, **dargs)


def domjobabort(name, **dargs):
    """
    Aborts the currently running domain job.

    :param name: VM's name, id or uuid.
    :param dargs: standardized virsh function API keywords
    :return: result from command
    """
    return command("domjobabort %s" % name, **dargs)


def domxml_from_native(info_format, native_file, options=None, **dargs):
    """
    Convert native guest configuration format to domain XML format.

    :param info_format:The command's options. For exmple:qemu-argv.
    :param native_file:Native information file.
    :param options:extra param.
    :param dargs: standardized virsh function API keywords.
    :return: result from command
    """
    cmd = "domxml-from-native %s %s %s" % (info_format, native_file, options)
    return command(cmd, **dargs)


def domxml_to_native(info_format, xml_file, options, **dargs):
    """
    Convert domain XML config to a native guest configuration format.

    :param info_format:The command's options. For exmple:qemu-argv.
    :param xml_file:XML config file.
    :param options:extra param.
    :param dargs: standardized virsh function API keywords
    :return: result from command
    """
    cmd = "domxml-to-native %s %s %s" % (info_format, xml_file, options)
    return command(cmd, **dargs)


def vncdisplay(name, **dargs):
    """
    Output the IP address and port number for the VNC display.

    :param name: VM's name or id,uuid.
    :param dargs: standardized virsh function API keywords.
    :return: result from command
    """
    return command("vncdisplay %s" % name, **dargs)


def is_alive(name, **dargs):
    """
    Return True if the domain is started/alive.

    :param name: VM name
    :param dargs: standardized virsh function API keywords
    :return: True operation was successful
    """
    return not is_dead(name, **dargs)


def is_dead(name, **dargs):
    """
    Return True if the domain is undefined or not started/dead.

    :param name: VM name
    :param dargs: standardized virsh function API keywords
    :return: True operation was successful
    """
    dargs['ignore_status'] = False
    try:
        state = domstate(name, **dargs).stdout.strip()
    except error.CmdError:
        return True
    if state in ('running', 'idle', 'no state', 'paused'):
        return False
    else:
        return True


def suspend(name, **dargs):
    """
    True on successful suspend of VM - kept in memory and not scheduled.

    :param name: VM name
    :param dargs: standardized virsh function API keywords
    :return: CmdResult object
    """
    return command("suspend %s" % (name), **dargs)


def resume(name, **dargs):
    """
    True on successful moving domain out of suspend

    :param name: VM name
    :param dargs: standardized virsh function API keywords
    :return: CmdResult object
    """
    return command("resume %s" % (name), **dargs)


def dommemstat(name, extra="", **dargs):
    """
    Store state of VM into named file.

    :param name: VM name
    :param extra: extra options to pass to command
    :param dargs: standardized virsh function API keywords
    :return: CmdResult instance
    """
    return command("dommemstat %s %s" % (name, extra), **dargs)


def dump(name, path, option="", **dargs):
    """
    Dump the core of a domain to a file for analysis.

    :param name: VM name
    :param path: absolute path to state file
    :param option: command's option.
    :param dargs: standardized virsh function API keywords
    :return: CmdResult instance
    """
    return command("dump %s %s %s" % (name, path, option), **dargs)


def save(option, path, **dargs):
    """
    Store state of VM into named file.

    :param option: save command's first option, vm'name, id or uuid.
    :param path: absolute path to state file
    :param dargs: standardized virsh function API keywords
    :return: CmdResult instance
    """
    return command("save %s %s" % (option, path), **dargs)


def restore(path, **dargs):
    """
    Load state of VM from named file and remove file.

    :param path: absolute path to state file.
    :param dargs: standardized virsh function API keywords
    """
    return command("restore %s" % path, **dargs)


def start(name, **dargs):
    """
    True on successful start of (previously defined) inactive domain.

    :param name: VM name
    :param dargs: standardized virsh function API keywords
    :return: CmdResult object.
    """
    return command("start %s" % name, **dargs)


def shutdown(name, **dargs):
    """
    True on successful domain shutdown.

    :param name: VM name
    :param dargs: standardized virsh function API keywords
    :return: CmdResult object
    """
    return command("shutdown %s" % (name), **dargs)


def destroy(name, **dargs):
    """
    True on successful domain destruction

    :param name: VM name
    :param dargs: standardized virsh function API keywords
    :return: CmdResult object
    """
    return command("destroy %s" % (name), **dargs)


def define(xml_path, **dargs):
    """
    Return True on successful domain define.

    :param xml_path: XML file path
    :param dargs: standardized virsh function API keywords
    :return: CmdResult object
    """
    cmd = "define --file %s" % xml_path
    logging.debug("Define VM from %s", xml_path)
    return command(cmd, **dargs)


def undefine(name, options=None, **dargs):
    """
    Return cmd result of domain undefine (after shutdown/destroy).

    :param name: VM name
    :param dargs: standardized virsh function API keywords
    :return: CmdResult object
    """
    cmd = "undefine %s" % name
    if options is not None:
        cmd += " %s" % options

    logging.debug("Undefine VM %s", name)
    return command(cmd, **dargs)


def remove_domain(name, options=None, **dargs):
    """
    Return True after forcefully removing a domain if it exists.

    :param name: VM name
    :param dargs: standardized virsh function API keywords
    :return: True operation was successful
    """
    if domain_exists(name, **dargs):
        if is_alive(name, **dargs):
            destroy(name, **dargs)
        try:
            dargs['ignore_status'] = False
            undefine(name, options, **dargs)
        except error.CmdError, detail:
            logging.error("Undefine VM %s failed:\n%s", name, detail)
            return False
    return True


def domain_exists(name, **dargs):
    """
    Return True if a domain exits.

    :param name: VM name
    :param dargs: standardized virsh function API keywords
    :return: True operation was successful
    """
    dargs['ignore_status'] = False
    try:
        command("domstate %s" % name, **dargs)
        return True
    except error.CmdError, detail:
        logging.warning("VM %s does not exist:\n%s", name, detail)
        return False


def migrate(name="", dest_uri="", option="", extra="", **dargs):
    """
    Migrate a guest to another host.

    :param name: name of guest on uri.
    :param dest_uri: libvirt uri to send guest to
    :param option: Free-form string of options to virsh migrate
    :param extra: Free-form string of options to follow <domain> <desturi>
    :param dargs: standardized virsh function API keywords
    :return: CmdResult object
    """
    cmd = "migrate"
    if option:
        cmd += " %s" % option
    if name:
        cmd += " --domain %s" % name
    if dest_uri:
        cmd += " --desturi %s" % dest_uri
    if extra:
        cmd += " %s" % extra

    return command(cmd, **dargs)


def migrate_setmaxdowntime(domain, downtime, extra=None, **dargs):
    """
    Set maximum tolerable downtime of a domain
    which is being live-migrated to another host.

    :param domain: name/uuid/id of guest
    :param downtime: downtime number of live migration
    """
    cmd = "migrate-setmaxdowntime %s %s" % (domain, downtime)
    if extra is not None:
        cmd += " %s" % extra
    return command(cmd, **dargs)


def attach_device(name, xml_file, extra="", **dargs):
    """
    Attach a device to VM.

    :param name: name of guest
    :param xml_file: xml describing device to detach
    :param extra: additional arguments to command
    :param dargs: standardized virsh function API keywords
    :return: True operation was successful
    """
    cmd = "attach-device --domain %s --file %s %s" % (name, xml_file, extra)
    dargs['ignore_status'] = False
    try:
        command(cmd, **dargs)
        return True
    except error.CmdError:
        logging.error("Attaching device to VM %s failed.", name)
        return False


def detach_device(name, xml_file, extra="", **dargs):
    """
    Detach a device from VM.

    :param name: name of guest
    :param xml_file: xml describing device to detach
    :param extra: additional arguments to command
    :param dargs: standardized virsh function API keywords
    :return: True operation was successful
    """
    cmd = "detach-device --domain %s --file %s %s" % (name, xml_file, extra)
    dargs['ignore_status'] = False
    try:
        command(cmd, **dargs)
        return True
    except error.CmdError:
        logging.error("Detaching device from VM %s failed.", name)
        return False


def update_device(domainarg=None, filearg=None,
                  domain_opt=None, file_opt=None,
                  flagstr="", **dargs):
    """
    Update device from an XML <file>.

    :param domainarg: Domain name (first pos. parameter)
    :param filearg: File name (second pos. parameter)
    :param domain_opt: Option to --domain parameter
    :param file_opt: Option to --file parameter
    :param flagstr: string of "--force, --persistent, etc."
    :param dargs: standardized virsh function API keywords
    :return: CmdResult instance
    """
    cmd = "update-device"
    if domainarg is not None:  # Allow testing of ""
        cmd += " %s" % domainarg
    if filearg is not None:  # Allow testing of 0 and ""
        cmd += " %s" % filearg
    if domain_opt is not None:  # Allow testing of --domain ""
        cmd += " --domain %s" % domain_opt
    if file_opt is not None:  # Allow testing of --file ""
        cmd += " --file %s" % file_opt
    if len(flagstr) > 0:
        cmd += " %s" % flagstr
    return command(cmd, **dargs)


def attach_disk(name, source, target, extra="", **dargs):
    """
    Attach a disk to VM.

    :param name: name of guest
    :param source: source of disk device
    :param target: target of disk device
    :param extra: additional arguments to command
    :param dargs: standardized virsh function API keywords
    :return: CmdResult object
    """
    cmd = "attach-disk --domain %s --source %s --target %s %s"\
        % (name, source, target, extra)
    return command(cmd, **dargs)


def detach_disk(name, target, extra="", **dargs):
    """
    Detach a disk from VM.

    :param name: name of guest
    :param target: target of disk device
    :param dargs: standardized virsh function API keywords
    :return: CmdResult object
    """
    cmd = "detach-disk --domain %s --target %s %s" % (name, target, extra)
    return command(cmd, **dargs)


def attach_interface(name, option="", **dargs):
    """
    Attach a NIC to VM.

    :param name: name of guest
    :param option: options to pass to command
    :param dargs: standardized virsh function API keywords
    :return: CmdResult object
    """
    cmd = "attach-interface "

    if name:
        cmd += "--domain %s" % name
    if option:
        cmd += " %s" % option

    return command(cmd, **dargs)


def detach_interface(name, option="", **dargs):
    """
    Detach a NIC to VM.

    :param name: name of guest
    :param option: options to pass to command
    :param dargs: standardized virsh function API keywords
    :return: CmdResult object
    """
    cmd = "detach-interface "

    if name:
        cmd += "--domain %s" % name
    if option:
        cmd += " %s" % option

    return command(cmd, **dargs)


def net_dumpxml(name, extra="", to_file="", **dargs):
    """
    Dump XML from network named param name.

    :param name: Name of a network
    :param extra: Extra parameters to pass to command
    :param to_file: Send result to a file
    :param dargs: standardized virsh function API keywords
    :return: CmdResult object
    """
    cmd = "net-dumpxml %s %s" % (name, extra)
    result = command(cmd, **dargs)
    if to_file:
        result_file = open(to_file, 'w')
        result_file.write(result.stdout.strip())
        result_file.close()
    return result


def net_create(xml_file, extra="", **dargs):
    """
    Create _transient_ network from a XML file.

    :param xml_file: xml defining network
    :param extra: extra parameters to pass to command
    :param dargs: standardized virsh function API keywords
    :return: CmdResult object
    """
    return command("net-create %s %s" % (xml_file, extra), **dargs)


def net_define(xml_file, extra="", **dargs):
    """
    Define network from a XML file, do not start

    :param xml_file: xml defining network
    :param extra: extra parameters to pass to command
    :param dargs: standardized virsh function API keywords
    :return: CmdResult object
    """
    return command("net-define %s %s" % (xml_file, extra), **dargs)


def net_list(options, extra="", **dargs):
    """
    List networks on host.

    :param options: options to pass to command
    :param extra: extra parameters to pass to command
    :param dargs: standardized virsh function API keywords
    :return: CmdResult object
    """
    return command("net-list %s %s" % (options, extra), **dargs)


def net_state_dict(only_names=False, **dargs):
    """
    Return network name to state/autostart/persistent mapping

    :param only_names: When true, return network names as keys and None values
    :param dargs: standardized virsh function API keywords
    :return: dictionary
    """
    # Using multiple virsh commands in different ways
    dargs['ignore_status'] = False  # force problem detection
    net_list_result = net_list("--all", **dargs)
    # If command failed, exception would be raised here
    netlist = net_list_result.stdout.strip().splitlines()
    # First two lines contain table header
    # TODO: Double-check first-two lines really are header
    netlist = netlist[2:]
    result = {}
    for line in netlist:
        # Split on whitespace, assume 3 columns
        linesplit = line.split(None, 3)
        name = linesplit[0]
        # Several callers in libvirt_xml only requre defined names
        if only_names:
            result[name] = None
            continue
        # Keep search fast & avoid first-letter capital problems
        active = not bool(linesplit[1].count("nactive"))
        autostart = bool(linesplit[2].count("es"))
        # There is no representation of persistent status in output
        try:
            # Rely on net_autostart will raise() if not persistent state
            if autostart:  # Enabled, try enabling again
                # dargs['ignore_status'] already False
                net_autostart(name, **dargs)
            else:  # Disabled, try disabling again
                net_autostart(name, "--disable", **dargs)
            # no exception raised, must be persistent
            persistent = True
        except error.CmdError, detail:
            # Exception thrown, could be transient or real problem
            if bool(str(detail.result_obj).count("ransient")):
                persistent = False
            else:  # A unexpected problem happened, re-raise it.
                raise
        # Warning: These key names are used by libvirt_xml and test modules!
        result[name] = {'active': active,
                        'autostart': autostart,
                        'persistent': persistent}
    return result


def net_start(network, extra="", **dargs):
    """
    Start network on host.

    :param network: name/parameter for network option/argument
    :param extra: extra parameters to pass to command
    :param dargs: standardized virsh function API keywords
    :return: CmdResult object
    """
    return command("net-start %s %s" % (network, extra), **dargs)


def net_destroy(network, extra="", **dargs):
    """
    Destroy (stop) an activated network on host.

    :param network: name/parameter for network option/argument
    :param extra: extra string to pass to command
    :param dargs: standardized virsh function API keywords
    :return: CmdResult object
    """
    return command("net-destroy %s %s" % (network, extra), **dargs)


def net_undefine(network, extra="", **dargs):
    """
    Undefine a defined network on host.

    :param network: name/parameter for network option/argument
    :param extra: extra string to pass to command
    :param dargs: standardized virsh function API keywords
    :return: CmdResult object
    """
    return command("net-undefine %s %s" % (network, extra), **dargs)


def net_name(uuid, extra="", **dargs):
    """
    Get network name on host.

    :param uuid: network UUID.
    :param extra: extra parameters to pass to command.
    :param dargs: standardized virsh function API keywords
    :return: CmdResult object
    """
    return command("net-name %s %s" % (uuid, extra), **dargs)


def net_uuid(network, extra="", **dargs):
    """
    Get network UUID on host.

    :param network: name/parameter for network option/argument
    :param extra: extra parameters to pass to command.
    :param dargs: standardized virsh function API keywords
    :return: CmdResult object
    """
    return command("net-uuid %s %s" % (network, extra), **dargs)


def net_autostart(network, extra="", **dargs):
    """
    Set/unset a network to autostart on host boot

    :param network: name/parameter for network option/argument
    :param extra: extra parameters to pass to command (e.g. --disable)
    :param dargs: standardized virsh function API keywords
    :return: CmdResult object
    """
    return command("net-autostart %s %s" % (network, extra), **dargs)


def pool_info(name, **dargs):
    """
    Returns basic information about the storage pool.

    :param name: name of pool
    :param dargs: standardized virsh function API keywords
    """
    cmd = "pool-info %s" % name
    return command(cmd, **dargs)


def pool_destroy(name, **dargs):
    """
    Forcefully stop a given pool.

    :param name: name of pool
    :param dargs: standardized virsh function API keywords
    """
    cmd = "pool-destroy %s" % name
    dargs['ignore_status'] = False
    try:
        command(cmd, **dargs)
        return True
    except error.CmdError, detail:
        logging.error("Failed to destroy pool: %s.", detail)
        return False


def pool_create_as(name, pool_type, target, extra="", **dargs):
    """
    Create a pool from a set of args.

    :param name: name of pool
    :param pool_type: storage pool type such as 'dir'
    :param target: libvirt uri to send guest to
    :param extra: Free-form string of options
    :param dargs: standardized virsh function API keywords
    :return: True if pool creation command was successful
    """

    if not name:
        logging.error("Please give a pool name")

    types = ['dir', 'fs', 'netfs', 'disk', 'iscsi', 'logical']

    if pool_type and pool_type not in types:
        logging.error("Only support pool types: %s.", types)
    elif not pool_type:
        pool_type = types[0]

    logging.info("Create %s type pool %s", pool_type, name)
    cmd = "pool-create-as --name %s --type %s --target %s %s" \
          % (name, pool_type, target, extra)
    dargs['ignore_status'] = False
    try:
        command(cmd, **dargs)
        return True
    except error.CmdError, detail:
        logging.error("Failed to create pool: %s.", detail)
        return False


def pool_list(option="", extra="", **dargs):
    """
    Prints the pool information of Host

    :param option: options given to command
    --all - gives all pool details, including inactive
    --inactive - gives only inactive pool details
    --details - Gives the complete details about the pools
    :param extra: to provide extra options(to enter invalid options)
    """
    return command("pool-list %s %s" % (option, extra), **dargs)


def pool_define_as(name, pool_type, target, extra="", **dargs):
    """
    Define the pool from the arguments

    :param name: Name of the pool to be defined
    :param typ: Type of the pool to be defined
    dir - file system directory
    disk - Physical Disk Device
    fs - Pre-formatted Block Device
    netfs - Network Exported Directory
    iscsi - iSCSI Target
    logical - LVM Volume Group
    mpath - Multipath Device Enumerater
    scsi - SCSI Host Adapter
    :param target: libvirt uri to send guest to
    :param extra: Free-form string of options
    :param dargs: standardized virsh function API keywords
    :return: True if pool define command was successful
    """

    types = ['dir', 'fs', 'netfs', 'disk', 'iscsi', 'logical']

    if pool_type and pool_type not in types:
        logging.error("Only support pool types: %s.", types)
    elif not pool_type:
        pool_type = types[0]

    logging.info("Define %s type pool %s", pool_type, name)
    cmd = "pool-define-as --name %s --type %s --target %s %s" \
          % (name, pool_type, target, extra)
    return command(cmd, **dargs)


def pool_start(name, extra="", **dargs):
    """
    Start the defined pool
    :param name: Name of the pool to be started
    :param extra: Free-form string of options
    :param dargs: standardized virsh function API keywords
    :return: True if pool start command was successful
    """
    return command("pool-start %s %s" % (name, extra), **dargs)


def pool_autostart(name, extra="", **dargs):
    """
    Mark for autostart of a pool
    :param name: Name of the pool to be mark for autostart
    :param extra: Free-form string of options
    :param dargs: standardized virsh function API keywords
    :return: True if pool autostart command was successful
    """
    return command("pool-autostart %s %s" % (name, extra), **dargs)


def pool_undefine(name, extra="", **dargs):
    """
    Undefine the given pool

    :param name: Name of the pool to be undefined
    :param extra: Free-form string of options
    :param dargs: standardized virsh function API keywords
    :return: True if pool undefine command was successful
    """
    return command("pool-undefine %s %s" % (name, extra), **dargs)


def pool_build(name, options="", **dargs):
    """
    Build pool.

    :param name: Name of the pool to be built
    :param options: options for pool-build
    """
    return command("pool-build %s %s" % (name, options), **dargs)


def vol_create_as(volume_name, pool_name, capacity,
                  allocation, frmt, extra="", **dargs):
    """
    To create the volumes on different available pool

    :param name: Name of the volume to be created
    :param pool_name: Name of the pool to be used
    :param capacity: Size of the volume
    :param allocaltion: Size of the volume to be pre-allocated
    :param frmt: volume formats(e.g. raw, qed, qcow2)
    :param extra: Free-form string of options
    :param dargs: standardized virsh function API keywords
    :return: True if pool undefine command was successful
    """

    cmd = "vol-create-as --pool %s" % pool_name
    cmd += " %s --capacity %s" % (volume_name, capacity)

    if allocation:
        cmd += " --allocation %s" % (allocation)
    if frmt:
        cmd += " --format %s" % (frmt)
    if extra:
        cmd += " %s" % (extra)
    return command(cmd, **dargs)


def vol_list(pool_name, extra="", **dargs):
    """
    List the volumes for a given pool

    :param pool_name: Name of the pool
    :param extra: Free-form string options
    :param dargs: standardized virsh function API keywords
    :return: returns the output of the command
    """
    return command("vol-list %s %s" % (pool_name, extra), **dargs)


def vol_delete(volume_name, pool_name, extra="", **dargs):
    """
    Delete a given volume

    :param volume_name: Name of the volume
    :param pool_name: Name of the pool
    :param extra: Free-form string options
    :param dargs: standardized virsh function API keywords
    :return: returns the output of the command
    """
    return command("vol-delete %s %s %s" %
                   (volume_name, pool_name, extra), **dargs)


def vol_key(volume_name, pool_name, extra="", **drags):
    """
    Prints the key of the given volume name

    :param volume_name: Name of the volume
    :param extra: Free-form string options
    :param dargs: standardized virsh function API keywords
    :return: returns the output of the command
    """
    return command("vol-key --vol %s --pool %s %s" %
                   (volume_name, pool_name, extra), **drags)


def vol_info(volume_name, extra="", **drags):
    """
    Prints the given volume info

    :param volume_name: Name of the volume
    :param extra: Free-form string options
    :param dargs: standardized virsh function API keywords
    :return: returns the output of the command
    """
    return command("vol-info --vol %s %s" % (volume_name, extra), **drags)


def vol_name(volume_key, extra="", **drags):
    """
    Prints the given volume name

    :param volume_name: Name of the volume
    :param extra: Free-form string options
    :param dargs: standardized virsh function API keywords
    :return: returns the output of the command
    """
    return command("vol-name --vol %s %s" % (volume_key, extra), **drags)


def vol_path(volume_name, pool_name, extra="", **dargs):
    """
    Prints the give volume path

    :param volume_name: Name of the volume
    :param pool_name: Name of the pool
    :param extra: Free-form string options
    :param dargs: standardized virsh function API keywords
    :return: returns the output of the command
    """
    return command("vol-path --vol %s --pool %s %s" %
                   (volume_name, pool_name, extra), **dargs)


def vol_dumpxml(volume_name, pool_name, to_file=None, options="", **dargs):
    """
    Dumps volume details in xml

    :param volume_name: Name of the volume
    :param pool_name: Name of the pool
    :param to_file: path of the file to store the output
    :param options: Free-form string options
    :param dargs: standardized virsh function API keywords
    :return: returns the output of the command
    """
    cmd = ('vol-dumpxml --vol %s --pool %s %s' %
           (volume_name, pool_name, options))
    result = command(cmd, **dargs)
    if to_file is not None:
        result_file = open(to_file, 'w')
        result_file.write(result.stdout.strip())
        result_file.close()
    return result


def vol_pool(volume_name, extra="", **dargs):
    """
    Returns pool name for a given vol-key

    :param volume_name: Name of the volume
    :param extra: Free-form string options
    :param dargs: standardized virsh function API keywords
    :return: returns the output of the command
    """
    return command("vol-pool %s %s" % (volume_name, extra), **dargs)


def capabilities(option='', **dargs):
    """
    Return output from virsh capabilities command

    :param option: additional options (takes none)
    :param dargs: standardized virsh function API keywords
    """
    return command('capabilities %s' % option, **dargs).stdout.strip()


def nodecpustats(option='', **dargs):
    """
    Returns basic information about the node CPU statistics

    :param option: additional options (takes none)
    :param dargs: standardized virsh function API keywords
    """

    cmd_nodecpustat = "nodecpustats %s" % option
    return command(cmd_nodecpustat, **dargs)


def nodememstats(option='', **dargs):
    """
    Returns basic information about the node Memory statistics

    :param option: additional options (takes none)
    :param dargs: standardized virsh function API keywords
    """

    return command('nodememstats %s' % option, **dargs)


def memtune_set(name, options, **dargs):
    """
    Set the memory controller parameters

    :param domname: VM Name
    :param options: contains the values limit, state and value
    """
    return command("memtune %s %s" % (name, options), **dargs)


def memtune_list(name, **dargs):
    """
    List the memory controller value of a given domain

    :param domname: VM Name
    """
    return command("memtune %s" % (name), **dargs)


def memtune_get(name, key):
    """
    Get the specific memory controller value

    :param domname: VM Name
    :param key: memory controller limit for which the value needed
    :return: the memory value of a key in Kbs
    """
    memtune_output = memtune_list(name)
    memtune_value = re.findall(r"%s\s*:\s+(\S+)" % key, str(memtune_output))
    if memtune_value:
        return int(memtune_value[0])
    else:
        return -1


def help_command(options='', cache=False, **dargs):
    """
    Return list of commands and groups in help command output

    :param options: additional options to pass to help command
    :param cache: Return cached result if True, or refreshed cache if False
    :param dargs: standardized virsh function API keywords
    :return: List of command and group names
    """
    # Combine virsh command list and virsh group list.
    virsh_command_list = help_command_only(options, cache, **dargs)
    virsh_group_list = help_command_group(options, cache, **dargs)
    virsh_command_group = None
    virsh_command_group = virsh_command_list + virsh_group_list
    return virsh_command_group


def help_command_only(options='', cache=False, **dargs):
    """
    Return list of commands in help command output

    :param options: additional options to pass to help command
    :param cache: Return cached result if True, or refreshed cache if False
    :param dargs: standardized virsh function API keywords
    :return: List of command names
    """
    # global needed to support this function's use in Virsh method closure
    global VIRSH_COMMAND_CACHE
    if not VIRSH_COMMAND_CACHE or cache is False:
        VIRSH_COMMAND_CACHE = []
        regx_command_word = re.compile(r"\s+([a-z0-9-]+)\s+")
        for line in help(options, **dargs).stdout.strip().splitlines():
            # Get rid of 'keyword' line
            if line.find("keyword") != -1:
                continue
            mobj_command_word = regx_command_word.search(line)
            if mobj_command_word:
                VIRSH_COMMAND_CACHE.append(mobj_command_word.group(1))
    # Prevent accidental modification of cache itself
    return list(VIRSH_COMMAND_CACHE)


def help_command_group(options='', cache=False, **dargs):
    """
    Return list of groups in help command output

    :param options: additional options to pass to help command
    :param cache: Return cached result if True, or refreshed cache if False
    :param dargs: standardized virsh function API keywords
    :return: List of group names
    """
    # global needed to support this function's use in Virsh method closure
    global VIRSH_COMMAND_GROUP_CACHE, VIRSH_COMMAND_GROUP_CACHE_NO_DETAIL
    if VIRSH_COMMAND_GROUP_CACHE_NO_DETAIL:
        return []
    if not VIRSH_COMMAND_GROUP_CACHE or cache is False:
        VIRSH_COMMAND_GROUP_CACHE = []
        regx_group_word = re.compile(r"[\']([a-zA-Z0-9]+)[\']")
        for line in help(options, **dargs).stdout.strip().splitlines():
            # 'keyword' only exists in group line.
            if line.find("keyword") != -1:
                mojb_group_word = regx_group_word.search(line)
                if mojb_group_word:
                    VIRSH_COMMAND_GROUP_CACHE.append(mojb_group_word.group(1))
    if len(list(VIRSH_COMMAND_GROUP_CACHE)) == 0:
        VIRSH_COMMAND_GROUP_CACHE_NO_DETAIL = True
    # Prevent accidental modification of cache itself
    return list(VIRSH_COMMAND_GROUP_CACHE)


def has_help_command(virsh_cmd, options='', **dargs):
    """
    String match on virsh command in help output command list

    :param virsh_cmd: Name of virsh command or group to look for
    :param options: Additional options to send to help command
    :param dargs: standardized virsh function API keywords
    :return: True/False
    """
    return bool(help_command_only(options, cache=True,
                                  **dargs).count(virsh_cmd))


def has_command_help_match(virsh_cmd, regex, **dargs):
    """
    Regex search on subcommand help output

    :param virsh_cmd: Name of virsh command or group to match help output
    :param regex: regular expression string to match
    :param dargs: standardized virsh function API keywords
    :return: re match object
    """
    command_help_output = help(virsh_cmd, **dargs).stdout.strip()
    return re.search(regex, command_help_output)


def help(virsh_cmd='', **dargs):
    """
    Prints global help, command specific help, or help for a
    group of related commands

    :param virsh_cmd: Name of virsh command or group
    :param dargs: standardized virsh function API keywords
    :return: CmdResult instance
    """
    return command("help %s" % virsh_cmd, **dargs)


def schedinfo(domain, options="", **dargs):
    """
    Show/Set scheduler parameters.

    :param domain: vm's name id or uuid.
    :param options: additional options.
    :param dargs: standardized virsh function API keywords
    """
    cmd = "schedinfo %s %s" % (domain, options)
    return command(cmd, **dargs)


def setmem(domainarg=None, sizearg=None, domain=None,
           size=None, use_kilobytes=False, flagstr="", **dargs):
    """
    Change the current memory allocation in the guest domain.

    :param domainarg: Domain name (first pos. parameter)
    :param sizearg: Memory size in KiB (second. pos. parameter)
    :param domain: Option to --domain parameter
    :param size: Option to --size or --kilobytes parameter
    :param use_kilobytes: True for --kilobytes, False for --size
    :param dargs: standardized virsh function API keywords
    :param flagstr: string of "--config, --live, --current, etc."
    :return: CmdResult instance
    :raise:: error.CmdError: if libvirtd is not running!!!!!!
    """

    cmd = "setmem"
    if domainarg is not None:  # Allow testing of ""
        cmd += " %s" % domainarg
    if sizearg is not None:  # Allow testing of 0 and ""
        cmd += " %s" % sizearg
    if domain is not None:  # Allow testing of --domain ""
        cmd += " --domain %s" % domain
    if size is not None:  # Allow testing of --size "" or --size 0
        if use_kilobytes:
            cmd += " --kilobytes %s" % size
        else:
            cmd += " --size %s" % size
    if len(flagstr) > 0:
        cmd += " %s" % flagstr
    return command(cmd, **dargs)


def setmaxmem(domainarg=None, sizearg=None, domain=None,
              size=None, use_kilobytes=False, flagstr="", **dargs):
    """
    Change the maximum memory allocation for the guest domain.

    :param domainarg: Domain name (first pos. parameter)
    :param sizearg: Memory size in KiB (second. pos. parameter)
    :param domain: Option to --domain parameter
    :param size: Option to --size or --kilobytes parameter
    :param use_kilobytes: True for --kilobytes, False for --size
    :param flagstr: string of "--config, --live, --current, etc."
    :return: CmdResult instance
    :raise:: error.CmdError: if libvirtd is not running.
    """
    cmd = "setmaxmem"
    if domainarg is not None:  # Allow testing of ""
        cmd += " %s" % domainarg
    if sizearg is not None:  # Allow testing of 0 and ""
        cmd += " %s" % sizearg
    if domain is not None:  # Allow testing of --domain ""
        cmd += " --domain %s" % domain
    if size is not None:  # Allow testing of --size "" or --size 0
        if use_kilobytes:
            cmd += " --kilobytes %s" % size
        else:
            cmd += " --size %s" % size
    if len(flagstr) > 0:
        cmd += " %s" % flagstr
    return command(cmd, **dargs)


def snapshot_create(name, options="", **dargs):
    """
    Create snapshot of domain.

    :param name: name of domain
    :param dargs: standardized virsh function API keywords
    :return: name of snapshot
    """
    cmd = "snapshot-create %s %s" % (name, options)
    return command(cmd, **dargs)


def snapshot_create_as(name, options="", **dargs):
    """
    Create snapshot of domain with options.

    :param name: name of domain
    :param options: options of snapshot-create-as
    :param dargs: standardized virsh function API keywords
    :return: name of snapshot
    """
    # CmdResult is handled here, force ignore_status
    cmd = "snapshot-create-as %s" % name
    if options is not None:
        cmd += " %s" % options

    return command(cmd, **dargs)


def snapshot_current(name, **dargs):
    """
    Create snapshot of domain.

    :param name: name of domain
    :param dargs: standardized virsh function API keywords
    :return: name of snapshot
    """
    # CmdResult is handled here, force ignore_status
    dargs['ignore_status'] = True
    cmd = "snapshot-current %s --name" % name
    sc_output = command(cmd, **dargs)
    if sc_output.exit_status != 0:
        raise error.CmdError(cmd, sc_output, "Failed to get current snapshot")

    return sc_output.stdout.strip()


def snapshot_list(name, options=None, **dargs):
    """
    Get list of snapshots of domain.

    :param name: name of domain
    :param options: options of snapshot_list
    :param dargs: standardized virsh function API keywords
    :return: list of snapshot names
    """
    # CmdResult is handled here, force ignore_status
    dargs['ignore_status'] = True
    ret = []
    cmd = "snapshot-list %s" % name
    if options is not None:
        cmd += " %s" % options

    sc_output = command(cmd, **dargs)
    if sc_output.exit_status != 0:
        raise error.CmdError(cmd, sc_output, "Failed to get list of snapshots")

    data = re.findall("\S* *\d*-\d*-\d* \d*:\d*:\d* [+-]\d* \w*",
                      sc_output.stdout)
    for rec in data:
        if not rec:
            continue
        ret.append(re.match("\S*", rec).group())

    return ret


def snapshot_dumpxml(name, snapshot, options=None, **dargs):
    """
    Get dumpxml of snapshot

    :param name: name of domain
    :param snapshot: name of snapshot
    :param dargs: standardized virsh function API keywords
    :return: standard output from command
    """
    cmd = "snapshot-dumpxml %s %s" % (name, snapshot)
    if options is not None:
        cmd += " %s" % options

    return command(cmd, **dargs)


def snapshot_info(name, snapshot, **dargs):
    """
    Check snapshot information.

    :param name: name of domain
    :param snapshot: name os snapshot to verify
    :param dargs: standardized virsh function API keywords
    :return: snapshot information dictionary
    """
    # CmdResult is handled here, force ignore_status
    dargs['ignore_status'] = True
    ret = {}
    values = ["Name", "Domain", "Current", "State", "Parent",
              "Children", "Descendants", "Metadata"]

    cmd = "snapshot-info %s %s" % (name, snapshot)
    sc_output = command(cmd, **dargs)
    if sc_output.exit_status != 0:
        raise error.CmdError(cmd, sc_output, "Failed to get snapshot info")

    for val in values:
        data = re.search("(?<=%s:) *\w*" % val, sc_output.stdout)
        if data is None:
            continue
        ret[val] = data.group(0).strip()

    if ret["Parent"] == "-":
        ret["Parent"] = None

    return ret


def snapshot_revert(name, snapshot, **dargs):
    """
    Revert domain state to saved snapshot.

    :param name: name of domain
    :param dargs: standardized virsh function API keywords
    :param snapshot: snapshot to revert to
    :return: CmdResult instance
    """
    return command("snapshot-revert %s %s" % (name, snapshot), **dargs)


def snapshot_delete(name, snapshot, **dargs):
    """
    Remove domain snapshot

    :param name: name of domain
    :param dargs: standardized virsh function API keywords
    :param snapshot: snapshot to delete
    :return: CmdResult instance
    """
    return command("snapshot-delete %s %s" % (name, snapshot), **dargs)


def domblkinfo(name, device, **dargs):
    """
    Get block device size info for a domain.

    :param name: VM's name or id,uuid.
    :param device: device of VM.
    :param dargs: standardized virsh function API keywords.
    :return: CmdResult object.
    """
    return command("domblkinfo %s %s" % (name, device), **dargs)


def domblklist(name, options=None, **dargs):
    """
    Get domain devices.

    :param name: name of domain
    :param options: options of domblklist.
    :param dargs: standardized virsh function API keywords
    :return: CmdResult instance
    """
    cmd = "domblklist %s" % name
    if options:
        cmd += " %s" % options

    return command(cmd, **dargs)


def domiflist(name, options='', extra='', **dargs):
    """
    Get the domain network devices

    @param name: name of domain
    @param options: options of domiflist
    @param dargs: standardized virsh function API keywords
    @return: CmdResult instance
    """

    return command('domiflist %s %s %s' % (name, options, extra), **dargs)


def cpu_stats(name, options, **dargs):
    """
    Display per-CPU and total statistics about domain's CPUs

    :param name: name of domain
    :param options: options of cpu_stats
    :param dargs: standardized virsh function API keywords
    :return: CmdResult instance
    """
    cmd = "cpu-stats %s" % name
    if options:
        cmd += " %s" % options

    return command(cmd, **dargs)


def change_media(name, device, options, **dargs):
    """
    Change media of CD or floppy drive.

    :param name: VM's name.
    :param path: Fully-qualified path or target of disk device
    :param options: command change_media options.
    :param dargs: standardized virsh function API keywords
    :return: CmdResult instance
    """
    cmd = "change-media %s %s " % (name, device)
    if options:
        cmd += " %s " % options
    return command(cmd, **dargs)


def cpu_compare(xml_file, **dargs):
    """
    Compare host CPU with a CPU described by an XML file

    :param xml_file: file containing an XML CPU description.
    :param dargs: standardized virsh function API keywords
    :return: CmdResult instance
    """
    return command("cpu-compare %s" % xml_file, **dargs)


def cpu_baseline(xml_file, **dargs):
    """
    Compute baseline CPU for a set of given CPUs.

    :param xml_file: file containing an XML CPU description.
    :param dargs: standardized virsh function API keywords
    :return: CmdResult instance
    """
    return command("cpu-baseline %s" % xml_file, **dargs)


def numatune(name, mode=None, nodeset=None, options=None, **dargs):
    """
    Set or get a domain's numa parameters
    :param name: name of domain
    :param options: options may be live, config and current
    :param dargs: standardized virsh function API keywords
    :return: CmdResult instance
    """
    cmd = "numatune %s" % name
    if options:
        cmd += " --%s" % options
    if mode:
        cmd += " --mode %s" % mode
    if nodeset:
        cmd += " --nodeset %s" % nodeset

    return command(cmd, **dargs)


def ttyconsole(name, **dargs):
    """
    Print tty console device.

    :param name: name, uuid or id of domain
    :return: CmdResult instance
    """
    return command("ttyconsole %s" % name, **dargs)


def nodedev_dumpxml(name, options="", to_file=None, **dargs):
    """
    Do dumpxml for node device.

    :param name: the name of device.
    :param options: extra options to nodedev-dumpxml cmd.
    :param to_file: optional file to write XML output to.

    :return: Cmdobject of virsh nodedev-dumpxml.
    """
    cmd = ('nodedev-dumpxml %s %s' % (name, options))
    result = command(cmd, **dargs)
    if to_file is not None:
        result_file = open(to_file, 'w')
        result_file.write(result.stdout.strip())
        result_file.close()

    return result


def connect(connect_uri="", options="", **dargs):
    """
    Run a connect command to the uri.

    :param connect_uri: target uri connect to.
    :param options: options to pass to connect command
    :return: CmdResult object.
    """
    return command("connect %s %s" % (connect_uri, options), **dargs)


def domif_setlink(name, interface, state, options=None, **dargs):
    """
    Set network interface stats for a running domain.

    :param name: Name of domain
    :param interface: interface device
    :param state: new state of the device  up or down
    :param options: command options.
    :param dargs: standardized virsh function API keywords
    :return: CmdResult object
    """
    cmd = "domif-setlink %s %s %s " % (name, interface, state)
    if options:
        cmd += " %s" % options

    return command(cmd, **dargs)


def domif_getlink(name, interface, options=None, **dargs):
    """
    Get network interface stats for a running domain.

    :param name: Name of domain
    :param interface: interface device
    :param options: command options.
    :param dargs: standardized virsh function API keywords
    :return: domif state
    """
    cmd = "domif-getlink %s %s " % (name, interface)
    if options:
        cmd += " %s" % options

    return command(cmd, **dargs)


def nodedev_list(options="", **dargs):
    """
    List the node devices.

    :return: CmdResult object.
    """
    cmd = "nodedev-list %s" % (options)
    CmdResult = command(cmd, **dargs)

    return CmdResult


def nodedev_detach(name, options="", **dargs):
    """
    Detach node device from host.

    :return: cmdresult object.
    """
    cmd = ("nodedev-detach --device %s %s" % (name, options))
    CmdResult = command(cmd, **dargs)

    return CmdResult


def nodedev_dettach(name, options="", **dargs):
    """
    Detach node device from host.

    :return: nodedev_detach(name).
    """
    return nodedev_detach(name, options, **dargs)


def nodedev_reattach(name, options="", **dargs):
    """
    If node device is detached, this action will
    reattach it to its device driver.

    :return: cmdresult object.
    """
    cmd = ("nodedev-reattach --device %s %s" % (name, options))
    CmdResult = command(cmd, **dargs)

    return CmdResult


def vcpucount(name, options, **dargs):
    """
    Get the vcpu count of guest.

    :param name: name of domain.
    :param options: options for vcpucoutn command.
    :return: CmdResult object.
    """
    cmd = "vcpucount %s %s" % (name, options)
    return command(cmd, **dargs)


def domiftune(name, interface, options=None, inbound=None,
              outbound=None, **dargs):
    """
    Set/get parameters of a virtual interface
    :param name: name of domain
    :param interface: interface device (MAC Address)
    :param inbound: control domain's incoming traffics
    :param outbound: control domain's outgoing traffics
    :param options: options may be live, config and current
    :param dargs: standardized virsh function API keywords
    :return: CmdResult instance
    """
    cmd = "domiftune %s %s" % (name, interface)
    if inbound:
        cmd += "  --inbound %s" % inbound
    if outbound:
        cmd += "  --outbound %s" % outbound
    if options:
        cmd += " --%s" % options

<<<<<<< HEAD
    return command(cmd, **dargs)


def autostart(name, options, **dargs):
    """
    Autostart a domain

    @return: cmdresult object.
    """
    cmd = ("autostart %s %s" % (name, options))
    CmdResult = command(cmd, **dargs)

    return CmdResult
=======

def desc(name, options, desc_str, **dargs):
    """
    Show or modify description or title of a domain.

    @param: name: name of domain,
    @param: options: options for desc command.
    @param: desc_str: new desc message
    @param: dargs: standardized virsh function API keywords
    @return: CmdResult object.
    """
    if desc_str:
        options = options + " \"%s\"" % desc_str
    cmd = "desc %s %s" % (name, options)
    return command(cmd, **dargs)
>>>>>>> 494956ad
<|MERGE_RESOLUTION|>--- conflicted
+++ resolved
@@ -2397,21 +2397,6 @@
     if options:
         cmd += " --%s" % options
 
-<<<<<<< HEAD
-    return command(cmd, **dargs)
-
-
-def autostart(name, options, **dargs):
-    """
-    Autostart a domain
-
-    @return: cmdresult object.
-    """
-    cmd = ("autostart %s %s" % (name, options))
-    CmdResult = command(cmd, **dargs)
-
-    return CmdResult
-=======
 
 def desc(name, options, desc_str, **dargs):
     """
@@ -2427,4 +2412,15 @@
         options = options + " \"%s\"" % desc_str
     cmd = "desc %s %s" % (name, options)
     return command(cmd, **dargs)
->>>>>>> 494956ad
+
+
+def autostart(name, options, **dargs):
+    """
+    Autostart a domain
+
+    @return: cmdresult object.
+    """
+    cmd = ("autostart %s %s" % (name, options))
+    CmdResult = command(cmd, **dargs)
+
+    return CmdResult