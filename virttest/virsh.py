"""
Utility classes and functions to handle connection to a libvirt host system

Suggested usage: import autotest.client.virt.virsh

The entire contents of callables in this module (minus the names defined in
NOCLOSE below), will become methods of the Virsh and VirshPersistent classes.
A Closure class is used to wrap the module functions, lambda does not
properly store instance state in this implementation.

Because none of the methods have a 'self' parameter defined, the classes
are defined to be dict-like, and get passed in to the methods as a the
special **dargs parameter.  All virsh module functions _MUST_ include a
special **dargs (variable keyword arguments) to accept non-default
keyword arguments.

The standard set of keyword arguments to all functions/modules is declared
in the VirshBase class.  Only the 'virsh_exec' key is guaranteed to always
be present, the remainder may or may not be provided.  Therefor, virsh
functions/methods should use the dict.get() method to retrieve with a default
for non-existant keys.

@copyright: 2012 Red Hat Inc.
"""

import signal, logging, urlparse, re
from autotest.client import utils, os_dep
from autotest.client.shared import error
import aexpect, utils_misc

# list of symbol names NOT to wrap as Virsh class methods
# Everything else from globals() will become a method of Virsh class
NOCLOSE = globals().keys() + [
    'NOCLOSE', 'SCREENSHOT_ERROR_COUNT', 'VIRSH_COMMAND_CACHE',
    'VIRSH_EXEC', 'VirshBase', 'VirshClosure', 'VirshSession', 'Virsh',
    'VirshPersistent',
]

# Needs to be in-scope for Virsh* class screenshot method and module function
SCREENSHOT_ERROR_COUNT = 0

# Cache of virsh commands, used by has_help_command() and help_command()
VIRSH_COMMAND_CACHE = None

# This is used both inside and outside classes
try:
    VIRSH_EXEC = os_dep.command("virsh")
except ValueError:
    logging.warning("Virsh executable not set or found on path, "
                    "virsh module will not function normally")
    VIRSH_EXEC = '/bin/true'

class VirshBase(utils_misc.PropCanBase):
    """
    Base Class storing libvirt Connection & state to a host
    """

    __slots__ = ('uri', 'ignore_status', 'debug', 'virsh_exec')


    def __init__(self, *args, **dargs):
        """
        Initialize instance with virsh_exec always set to something
        """
        init_dict = dict(*args, **dargs)
        init_dict['virsh_exec'] = init_dict.get('virsh_exec', VIRSH_EXEC)
        init_dict['uri'] = init_dict.get('uri', None)
        super(VirshBase, self).__init__(init_dict)


    def set_ignore_status(self, ignore_status):
        """
        Enforce setting ignore_status as a boolean
        """
        if bool(ignore_status):
            self.dict_set('ignore_status', True)
        else:
            self.dict_set('ignore_status', False)


    def set_debug(self, debug):
        """
        Accessor method for 'debug' property that logs message on change
        """
        if not self.INITIALIZED:
            self.dict_set('debug', debug)
        else:
            current_setting = self.dict_get('debug')
            desired_setting = bool(debug)
            if not current_setting and desired_setting:
                self.dict_set('debug', True)
                logging.debug("Virsh debugging enabled")
            # current and desired could both be True
            if current_setting and not desired_setting:
                self.dict_set('debug', False)
                logging.debug("Virsh debugging disabled")


    def get_uri(self):
        """
        Accessor method for 'uri' property that must exist
        """
        # self.get() would call get_uri() recursivly
        try:
            return self.dict_get('uri')
        except KeyError:
            return None


class VirshSession(aexpect.ShellSession):
    """
    A virsh shell session, used with Virsh instances.
    """

    # No way to get virsh sub-command "exit" status
    # Check output against list of known error-status strings
    ERROR_REGEX_LIST = ['error:\s*', 'failed']

    def __init__(self, virsh_exec=None, uri=None, id=None,
                 prompt=r"virsh\s*\#\s*"):
        """
        Initialize virsh session server, or client if id set.

        @param: virsh_exec: path to virsh executable
        @param: uri: uri of libvirt instance to connect to
        @param: id: ID of an already running server, if accessing a running
                server, or None if starting a new one.
        @param prompt: Regular expression describing the shell's prompt line.
        """

        self.uri = uri

        if self.uri:
            virsh_exec += " -c '%s'" % self.uri

        aexpect.ShellSession.__init__(self, virsh_exec, id, prompt=prompt,
                                      auto_close=False)


    def cmd_status_output(self, cmd, timeout=60, internal_timeout=None,
                          print_func=None):
        """
        Send a virsh command and return its exit status and output.

        @param cmd: virsh command to send (must not contain newline characters)
        @param timeout: The duration (in seconds) to wait for the prompt to
                return
        @param internal_timeout: The timeout to pass to read_nonblocking
        @param print_func: A function to be used to print the data being read
                (should take a string parameter)
        @return: A tuple (status, output) where status is the exit status and
                output is the output of cmd
        @raise ShellTimeoutError: Raised if timeout expires
        @raise ShellProcessTerminatedError: Raised if the shell process
                terminates while waiting for output
        @raise ShellStatusError: Raised if the exit status cannot be obtained
        @raise ShellError: Raised if an unknown error occurs
        """

        o = self.cmd_output(cmd, timeout, internal_timeout, print_func)
        for line in o.splitlines():
            if self.match_patterns(line, self.ERROR_REGEX_LIST):
                return 1, o
        return 0, o


    def cmd_result(self, cmd, ignore_status=False):
        """Mimic utils.run()"""
        exit_status, stdout = self.cmd_status_output(cmd)
        stderr = '' # no way to retrieve this separately
        result = utils.CmdResult(cmd, stdout, stderr, exit_status)
        if not ignore_status and exit_status:
            raise error.CmdError(cmd, result,
                                 "Virsh Command returned non-zero exit status")
        return result


# Work around for inconsistent builtin closure local reference problem
# across different versions of python
class VirshClosure(object):
    """
    Callable that uses dict-like 'self' argument to augment **dargs
    """


    def __init__(self, reference_function, dict_like_instance):
        """
        Initialize callable for reference_function on dict_like_instance
        """
        if not issubclass(dict_like_instance.__class__, dict):
            raise ValueError("dict_like_instance %s must be dict or subclass"
                             % dict_like_instance.__class__.__name__)
        self.reference_function = reference_function
        self.dict_like_instance = dict_like_instance


    def __call__(self, *args, **dargs):
        """
        Call reference_function with dict_like_instance augmented by **dargs

        @param: *args: Passthrough to reference_function
        @param: **dargs: Updates dict_like_instance copy before call
        """
        dargs.update(self.dict_like_instance)
        return self.reference_function(*args, **dargs)


class Virsh(VirshBase):
    """
    Execute libvirt operations, using a new virsh shell each time.
    """

    __slots__ = VirshBase.__slots__


    def __init__(self, *args, **dargs):
        """
        Initialize Virsh instance with persistent options

        @param: *args: Initial property keys/values
        @param: **dargs: Initial property keys/values
        """
        super(Virsh, self).__init__(*args, **dargs)
        # Define the instance callables from the contents of this module
        # to avoid using class methods and hand-written aliases
        for sym, ref in globals().items():
            if sym not in NOCLOSE and callable(ref):
                # Adding methods, not properties, so avoid special __slots__
                # handling.  __getattribute__ will still find these.
                self.super_set(sym, VirshClosure(ref, self))


class VirshPersistent(Virsh):
    """
    Execute libvirt operations using persistent virsh session.
    """

    __slots__ = Virsh.__slots__ + ('session_id', )

    # Help detect leftover sessions
    SESSION_COUNTER = 0

    def __init__(self, *args, **dargs):
        super(VirshPersistent, self).__init__(*args, **dargs)
        # set_uri does not call when INITIALIZED = False
        self.new_session()


    def __del__(self):
        """
        Try to close session, prefer users call close_session() method directly
        """
        self.close_session()


    def close_session(self):
        try:
            session_id = self.dict_get('session_id')
            if session_id:
                existing = VirshSession(id=session_id)
                if existing.is_alive():
                    # try nicely first
                    existing.close()
                    if existing.is_alive():
                        # Be mean, incase it's hung
                        existing.close(sig=signal.SIGTERM)
                    # Keep count:
                    self.__class__.SESSION_COUNTER -= 1
        except KeyError:
            # Allow other exceptions to be raised
            pass


    def new_session(self):
        """
        Open new session, closing any existing
        """
        # Accessors may call this method, avoid recursion
        virsh_exec = self.dict_get('virsh_exec') # Must exist, can't be None
        uri = self.dict_get('uri') # Must exist, can be None
        self.close_session()
        # Always create new session
        new_session = VirshSession(virsh_exec, uri, id=None)
        # Keep count
        self.__class__.SESSION_COUNTER += 1
        session_id = new_session.get_id()
        self.dict_set('session_id', session_id)


    def set_uri(self, uri):
        """
        Accessor method for 'uri' property, create new session on change
        """
        if not self.INITIALIZED:
            # Allow __init__ to call new_session
            self.dict_set('uri', uri)
        else:
            # If the uri is changing
            if self.dict_get('uri') != uri:
                self.dict_set('uri', uri)
                self.new_session()
            # otherwise do nothing


##### virsh module functions follow (See module docstring for API) #####


def command(cmd, **dargs):
    """
    Interface to cmd function as 'cmd' symbol is polluted

    @param: cmd: Command line to append to virsh command
    @param: dargs: standardized virsh function API keywords
    @return: CmdResult object
    @raises: CmdError if non-zero exit status and ignore_status=False
    """

    virsh_exec = dargs.get('virsh_exec', VIRSH_EXEC)
    uri = dargs.get('uri', None)
    debug = dargs.get('debug', False)
    ignore_status = dargs.get('ignore_status', True) # Caller deals with errors
    session_id = dargs.get('session_id', None)

    # Check if this is a VirshPersistent method call
    if session_id:
        # Retrieve existing session
        session = VirshSession(id=session_id)
        logging.debug("Reusing session %s" % session_id)
        # Use existing session only if uri is the same
        if session.uri is not uri:
            # Invalidate session for this command
            if debug:
                logging.debug("VirshPersistent instance not using persistant "
                              " session for command %s with different uri %s "
                              " (persistant uri is %s)"
                              % (cmd, uri, session.uri))
                session = None
    else:
        session = None

    if debug:
        logging.debug("Running virsh command: %s" % cmd)

    if session:
        # Utilize persistant virsh session
        ret = session.cmd_result(cmd, ignore_status)
        # Mark return value with session it came from
        ret.from_session_id = session_id
    else:
        # Normal call to run virsh command
        if uri:
            # uri argument IS being used
            uri_arg = " -c '%s' " % uri
        else:
            uri_arg = " " # No uri argument being used

        cmd = "%s%s%s" % (virsh_exec, uri_arg, cmd)
        # Raise exception if ignore_status == False
        ret = utils.run(cmd, verbose=debug, ignore_status=ignore_status)
        # Mark return as not coming from persistant virsh session
        ret.from_session_id = None

    # Always log debug info, if persistant session or not
    if debug:
        logging.debug("status: %s" % ret.exit_status)
        logging.debug("stdout: %s" % ret.stdout.strip())
        logging.debug("stderr: %s" % ret.stderr.strip())

    # Return CmdResult instance when ignore_status is True
    return ret


def domname(dom_id_or_uuid, **dargs):
    """
    Convert a domain id or UUID to domain name

    @param: dom_id_or_uuid: a domain id or UUID.
    @param: dargs: standardized virsh function API keywords
    @return: CmdResult object
    """
    return command("domname --domain %s" % dom_id_or_uuid, **dargs)


def qemu_monitor_command(domname, cmd, **dargs):
    """
    This helps to execute the qemu monitor command through virsh command.

    @param: domname: Name of monitor domain
    @param: cmd: monitor command to execute
    @param: dargs: standardized virsh function API keywords
    """

    cmd_qemu_monitor = "qemu-monitor-command %s --hmp \'%s\'" % (domname, cmd)
    return command(cmd_qemu_monitor, **dargs)


def vcpupin(domname, vcpu, cpu, **dargs):
    """
    Changes the cpu affinity for respective vcpu.

    @param: domname: name of domain
    @param: vcpu: virtual CPU to modify
    @param: cpu: physical CPU specification (string)
    @param: dargs: standardized virsh function API keywords
    @return: True operation was successful
    """
    dargs['ignore_status'] = False
    try:
        cmd_vcpupin = "vcpupin %s %s %s" % (domname, vcpu, cpu)
        command(cmd_vcpupin, **dargs)

    except error.CmdError, detail:
        logging.error("Virsh vcpupin VM %s failed:\n%s", domname, detail)
        return False


def vcpuinfo(domname, **dargs):
    """
    Prints the vcpuinfo of a given domain.

    @param: domname: name of domain
    @param: dargs: standardized virsh function API keywords
    @return: standard output from command
    """

    cmd_vcpuinfo = "vcpuinfo %s" % domname
    return command(cmd_vcpuinfo, **dargs).stdout.strip()


def vcpucount_live(domname, **dargs):
    """
    Prints the vcpucount of a given domain.

    @param: domname: name of a domain
    @param: dargs: standardized virsh function API keywords
    @return: standard output from command
    """

    cmd_vcpucount = "vcpucount --live --active %s" % domname
    return command(cmd_vcpucount, **dargs).stdout.strip()


def freecell(extra="", **dargs):
    """
    Prints the available amount of memory on the machine or within a NUMA cell.

    @param: dargs: extra: extra argument string to pass to command
    @param: dargs: standardized virsh function API keywords
    @return: CmdResult object
    """
    cmd_freecell = "freecell %s" % extra
    return command(cmd_freecell, **dargs)


def nodeinfo(extra="", **dargs):
    """
    Returns basic information about the node,like number and type of CPU,
    and size of the physical memory.

    @param: dargs: extra: extra argument string to pass to command
    @param: dargs: standardized virsh function API keywords
    @return: CmdResult object
    """
    cmd_nodeinfo = "nodeinfo %s" % extra
    return command(cmd_nodeinfo, **dargs)


def canonical_uri(option='', **dargs):
    """
    Return the hypervisor canonical URI.

    @param: option: additional option string to pass
    @param: dargs: standardized virsh function API keywords
    @return: standard output from command
    """
    return command("uri %s" % option, **dargs).stdout.strip()

def hostname(option='', **dargs):
    """
    Return the hypervisor hostname.

    @param: option: additional option string to pass
    @param: dargs: standardized virsh function API keywords
    @return: standard output from command
    """
    return command("hostname %s" % option, **dargs).stdout.strip()


def version(option='', **dargs):
    """
    Return the major version info about what this built from.

    @param: option: additional option string to pass
    @param: dargs: standardized virsh function API keywords
    @return: standard output from command
    """
    return command("version %s" % option, **dargs).stdout.strip()


def dom_list(options="", **dargs):
    """
    Return the list of domains.

    @param: options: options to pass to list command
    @return: CmdResult object
    """
    return command("list %s" % options, **dargs)


def managedsave(name, options="", **dargs):
    """
    Managed save of a domain state.

    @param: name: Name of domain to save
    @param: options: options: options to pass to list command
    @return: CmdResult object
    """
    return command("managedsave --domain %s %s" % (name, options), **dargs)


def managedsave_remove(name, **dargs):
    """
    Remove managed save of a domain

    @param: name: name of managed-saved domain to remove
    @return: CmdResult object
    """
    return command("managedsave-remove --domain %s" % name, **dargs)


def driver(**dargs):
    """
    Return the driver by asking libvirt

    @param: dargs: standardized virsh function API keywords
    @return: VM driver name
    """
    # libvirt schme composed of driver + command
    # ref: http://libvirt.org/uri.html
    scheme = urlparse.urlsplit( canonical_uri(**dargs) )[0]
    # extract just the driver, whether or not there is a '+'
    return scheme.split('+', 2)[0]


def domstate(name, **dargs):
    """
    Return the state about a running domain.

    @param name: VM name
    @param: dargs: standardized virsh function API keywords
    @return: standard output from command
    """
    return command("domstate %s" % name, **dargs).stdout.strip()


def domid(name, **dargs):
    """
    Return VM's ID.

    @param name: VM name
    @param: dargs: standardized virsh function API keywords
    @return: standard output from command
    """
    return command("domid %s" % (name), **dargs).stdout.strip()


def dominfo(name, **dargs):
    """
    Return the VM information.

    @param: dargs: standardized virsh function API keywords
    @return: standard output from command
    """
    return command("dominfo %s" % (name), **dargs).stdout.strip()


def domuuid(name, **dargs):
    """
    Return the Converted domain name or id to the domain UUID.

    @param name: VM name
    @param: dargs: standardized virsh function API keywords
    @return: standard output from command
    """
    return command("domuuid %s" % name, **dargs).stdout.strip()


def screenshot(name, filename, **dargs):
    """
    Capture a screenshot of VM's console and store it in file on host

    @param: name: VM name
    @param: filename: name of host file
    @param: dargs: standardized virsh function API keywords
    @return: filename
    """
    global SCREENSHOT_ERROR_COUNT
    dargs['ignore_status'] = False
    try:
        command("screenshot %s %s" % (name, filename), **dargs)
    except error.CmdError, detail:
        if SCREENSHOT_ERROR_COUNT < 1:
            logging.error("Error taking VM %s screenshot. You might have to "
                          "set take_regular_screendumps=no on your "
                          "tests.cfg config file \n%s.  This will be the "
                          "only logged error message.", name, detail)
        SCREENSHOT_ERROR_COUNT += 1
    return filename


def dumpxml(name, to_file="", **dargs):
    """
    Return the domain information as an XML dump.

    @param: name: VM name
    @param: to_file: optional file to write XML output to
    @param: dargs: standardized virsh function API keywords
    @return: standard output from command
    """
    if to_file:
        cmd = "dumpxml %s > %s" % (name, to_file)
    else:
        cmd = "dumpxml %s" % name

    return command(cmd, **dargs).stdout.strip()


def is_alive(name, **dargs):
    """
    Return True if the domain is started/alive.

    @param: name: VM name
    @param: dargs: standardized virsh function API keywords
    @return: True operation was successful
    """
    return not is_dead(name, **dargs)


def is_dead(name, **dargs):
    """
    Return True if the domain is undefined or not started/dead.

    @param: name: VM name
    @param: dargs: standardized virsh function API keywords
    @return: True operation was successful
    """
    dargs['ignore_status'] = False
    try:
        state = domstate(name, **dargs)
    except error.CmdError:
        return True
    if state in ('running', 'idle', 'no state', 'paused'):
        return False
    else:
        return True


def suspend(name, **dargs):
    """
    True on successful suspend of VM - kept in memory and not scheduled.

    @param: name: VM name
    @param: dargs: standardized virsh function API keywords
    @return: True operation was successful
    """
    dargs['ignore_status'] = False
    try:
        command("suspend %s" % (name), **dargs)
        if domstate(name, **dargs) == 'paused':
            logging.debug("Suspended VM %s", name)
            return True
        else:
            return False
    except error.CmdError, detail:
        logging.error("Suspending VM %s failed:\n%s", name, detail)
        return False


def resume(name, **dargs):
    """
    True on successful moving domain out of suspend

    @param: name: VM name
    @param: dargs: standardized virsh function API keywords
    @return: True operation was successful
    """
    dargs['ignore_status'] = False
    try:
        command("resume %s" % (name), **dargs)
        if is_alive(name, **dargs):
            logging.debug("Resumed VM %s", name)
            return True
        else:
            return False
    except error.CmdError, detail:
        logging.error("Resume VM %s failed:\n%s", name, detail)
        return False


def save(option, path, **dargs):
    """
    Store state of VM into named file.

    @param: option: save command's first option, vm'name, id or uuid.
    @param: path: absolute path to state file
    @param: dargs: standardized virsh function API keywords
    @return: CmdResult instance
    """
    return command("save %s %s" % (option, path), **dargs)


def restore(path, **dargs):
    """
    Load state of VM from named file and remove file.

    @param: path: absolute path to state file.
    @param: dargs: standardized virsh function API keywords
    """
    return command("restore %s" % path, **dargs)


def start(name, **dargs):
    """
    True on successful start of (previously defined) inactive domain.

    @param: name: VM name
    @param: dargs: standardized virsh function API keywords
    @return: True operation was successful
    """
    if is_alive(name, **dargs):
        return True
    dargs['ignore_status'] = False
    try:
        command("start %s" % (name), **dargs)
        return True
    except error.CmdError, detail:
        logging.error("Start VM %s failed:\n%s", name, detail)
        return False


def shutdown(name, **dargs):
    """
    True on successful domain shutdown.

    @param: name: VM name
    @param: dargs: standardized virsh function API keywords
    @return: True operation was successful
    """
    if domstate(name, **dargs) == 'shut off':
        return True
    dargs['ignore_status'] = False
    try:
        command("shutdown %s" % (name), **dargs)
        return True
    except error.CmdError, detail:
        logging.error("Shutdown VM %s failed:\n%s", name, detail)
        return False


def destroy(name, **dargs):
    """
    True on successful domain destruction

    @param: name: VM name
    @param: dargs: standardized virsh function API keywords
    @return: True operation was successful
    """
    if domstate(name, **dargs) == 'shut off':
        return True
    dargs['ignore_status'] = False
    try:
        command("destroy %s" % (name), **dargs)
        return True
    except error.CmdError, detail:
        logging.error("Destroy VM %s failed:\n%s", name, detail)
        return False


def define(xml_path, **dargs):
    """
    Return True on successful domain define.

    @param: xml_path: XML file path
    @param: dargs: standardized virsh function API keywords
    @return: True operation was successful
    """
    dargs['ignore_status'] = False
    try:
        command("define --file %s" % xml_path, **dargs)
        return True
    except error.CmdError:
        logging.error("Define %s failed.", xml_path)
        return False


def undefine(name, **dargs):
    """
    Return True on successful domain undefine (after shutdown/destroy).

    @param: name: VM name
    @param: dargs: standardized virsh function API keywords
    @return: True operation was successful
    """
    dargs['ignore_status'] = False
    try:
        command("undefine %s" % (name), **dargs)
        logging.debug("undefined VM %s", name)
        return True
    except error.CmdError, detail:
        logging.error("undefine VM %s failed:\n%s", name, detail)
        return False


def remove_domain(name, **dargs):
    """
    Return True after forcefully removing a domain if it exists.

    @param: name: VM name
    @param: dargs: standardized virsh function API keywords
    @return: True operation was successful
    """
    if domain_exists(name, **dargs):
        if is_alive(name, **dargs):
            destroy(name, **dargs)
        undefine(name, **dargs)
    return True


def domain_exists(name, **dargs):
    """
    Return True if a domain exits.

    @param name: VM name
    @param: dargs: standardized virsh function API keywords
    @return: True operation was successful
    """
    dargs['ignore_status'] = False
    try:
        command("domstate %s" % name, **dargs)
        return True
    except error.CmdError, detail:
        logging.warning("VM %s does not exist:\n%s", name, detail)
        return False


def migrate(name="", dest_uri="", option="", extra="", **dargs):
    """
    Migrate a guest to another host.

    @param: name: name of guest on uri.
    @param: dest_uri: libvirt uri to send guest to
    @param: option: Free-form string of options to virsh migrate
    @param: extra: Free-form string of options to follow <domain> <desturi>
    @param: dargs: standardized virsh function API keywords
    @return: CmdResult object
    """
    cmd = "migrate"
    if option:
        cmd += " %s" % option
    if name:
        cmd += " --domain %s" % name
    if dest_uri:
        cmd += " --desturi %s" % dest_uri
    if extra:
        cmd += " %s" % extra

    return command(cmd, **dargs)


def attach_device(name, xml_file, extra="", **dargs):
    """
    Attach a device to VM.

    @param: name: name of guest
    @param: xml_file: xml describing device to detach
    @param: extra: additional arguments to command
    @param: dargs: standardized virsh function API keywords
    @return: True operation was successful
    """
    cmd = "attach-device --domain %s --file %s %s" % (name, xml_file, extra)
    dargs['ignore_status'] = False
    try:
        command(cmd, **dargs)
        return True
    except error.CmdError:
        logging.error("Attaching device to VM %s failed." % name)
        return False


def detach_device(name, xml_file, extra="", **dargs):
    """
    Detach a device from VM.

    @param: name: name of guest
    @param: xml_file: xml describing device to detach
    @param: extra: additional arguments to command
    @param: dargs: standardized virsh function API keywords
    @return: True operation was successful
    """
    cmd = "detach-device --domain %s --file %s %s" % (name, xml_file, extra)
    dargs['ignore_status'] = False
    try:
        command(cmd, **dargs)
        return True
    except error.CmdError:
        logging.error("Detaching device from VM %s failed." % name)
        return False


def attach_interface(name, option="", **dargs):
    """
    Attach a NIC to VM.

    @param: name: name of guest
    @param: option: options to pass to command
    @param: dargs: standardized virsh function API keywords
    @return: CmdResult object
    """
    cmd = "attach-interface "

    if name:
        cmd += "--domain %s" % name
    if option:
        cmd += " %s" % option

    return command(cmd, **dargs)


def detach_interface(name, option="", **dargs):
    """
    Detach a NIC to VM.

    @param: name: name of guest
    @param: option: options to pass to command
    @param: dargs: standardized virsh function API keywords
    @return: CmdResult object
    """
    cmd = "detach-interface "

    if name:
        cmd += "--domain %s" % name
    if option:
        cmd += " %s" % option

    return command(cmd, **dargs)


def net_create(xml_file, extra="", **dargs):
    """
    Create network from a XML file.

    @param: xml_file: xml defining network
    @param: extra: extra parameters to pass to command
    @param: options: options to pass to command
    @param: dargs: standardized virsh function API keywords
    @return: CmdResult object
    """
    cmd = "net-create --file %s %s" % (xml_file, extra)
    return command(cmd, **dargs)


def net_list(options, extra="", **dargs):
    """
    List networks on host.

    @param: extra: extra parameters to pass to command
    @param: options: options to pass to command
    @param: dargs: standardized virsh function API keywords
    @return: CmdResult object
    """
    cmd = "net-list %s %s" % (options, extra)
    return command(cmd, **dargs)


def net_destroy(name, extra="", **dargs):
    """
    Destroy actived network on host.

    @param: name: name of guest
    @param: extra: extra string to pass to command
    @param: dargs: standardized virsh function API keywords
    @return: CmdResult object
    """
    cmd = "net-destroy --network %s %s" % (name, extra)
    return command(cmd, **dargs)


def pool_info(name, **dargs):
    """
    Returns basic information about the storage pool.

    @param: name: name of pool
    @param: dargs: standardized virsh function API keywords
    """
    cmd = "pool-info %s" % name
    dargs['ignore_status'] = False
    try:
        command(cmd, **dargs)
        return True
    except error.CmdError, detail:
        logging.error("Pool %s doesn't exist:\n%s", name, detail)
        return False


def pool_destroy(name, **dargs):
    """
    Forcefully stop a given pool.

    @param: name: name of pool
    @param: dargs: standardized virsh function API keywords
    """
    cmd = "pool-destroy %s" % name
    dargs['ignore_status'] = False
    try:
        command(cmd, **dargs)
        return True
    except error.CmdError, detail:
        logging.error("Failed to destroy pool: %s." % detail)
        return False


def pool_create_as(name, pool_type, target, extra="", **dargs):
    """
    Create a pool from a set of args.

    @param: name: name of pool
    @param: pool_type: storage pool type such as 'dir'
    @param: target: libvirt uri to send guest to
    @param: extra: Free-form string of options
    @param: dargs: standardized virsh function API keywords
    @return: True if pool creation command was successful
    """

    if not name:
        logging.error("Please give a pool name")

    types = [ 'dir', 'fs', 'netfs', 'disk', 'iscsi', 'logical' ]

    if pool_type and pool_type not in types:
        logging.error("Only support pool types: %s." % types)
    elif not pool_type:
        pool_type = types[0]

    logging.info("Create %s type pool %s" % (pool_type, name))
    cmd = "pool-create-as --name %s --type %s --target %s %s" \
          % (name, pool_type, target, extra)
    dargs['ignore_status'] = False
    try:
        command(cmd, **dargs)
        return True
    except error.CmdError, detail:
        logging.error("Failed to create pool: %s." % detail)
        return False


def capabilities(option='', **dargs):
    """
    Return output from virsh capabilities command

    @param: option: additional options (takes none)
    @param: dargs: standardized virsh function API keywords
    """
    return command('capabilities %s' % option, **dargs).stdout.strip()


def nodecpustats(option='', **dargs):
    """
    Returns basic information about the node CPU statistics

    @param: option: additional options (takes none)
    @param: dargs: standardized virsh function API keywords
    """

    cmd_nodecpustat = "nodecpustats %s" % option
    return command(cmd_nodecpustat, **dargs)


def help_command(options='', cache=False, **dargs):
    """
    Return list of commands in help command output

    @param: options: additional options to pass to help command
    @param: cache: Return cached result if True, or refreshed cache if False
    @param: dargs: standardized virsh function API keywords
    @return: List of command names
    """
    # global needed to support this function's use in Virsh method closure
    global VIRSH_COMMAND_CACHE
    if not VIRSH_COMMAND_CACHE or cache is False:
        VIRSH_COMMAND_CACHE = []
        cmd = 'help'
        if options:
            cmd += (' ' + options)
        r = re.compile(r"\s+([a-zA-Z0-9-]+)\s+")
        for line in command(cmd, **dargs).stdout.strip().splitlines():
            mo = r.search(line)
            if mo:
                VIRSH_COMMAND_CACHE.append(mo.group(1))
    # Prevent accidental modification of cache itself
    return list(VIRSH_COMMAND_CACHE)


def has_help_command(cmd, options='', **dargs):
    """
    String match on cmd in help output command list

    @param: cmd: Name of command to look for
    @param: options: Additional options to send to help command
    @return: True/False
    """
    return bool(help_command(options, cache=True, **dargs).count(cmd))


def has_command_help_match(cmd, regex, **dargs):
    """
    Regex search on subcommand help output

    @param: cmd: Name of command to match help output
    @param: regex: regular expression string to match
    @param: dargs: standardized virsh function API keywords
    @return: re match object
    """
    command_help_output = command("help %s" % cmd, **dargs).stdout.strip()
    return re.search(regex, command_help_output)


def schedinfo(domain, options="", **dargs):
    """
    Show/Set scheduler parameters.

    @param domain: vm's name id or uuid.
    @param options: additional options.
    """
    cmd = "schedinfo %s %s" % (domain, options)
    return command(cmd, **dargs)


def setmem(domainarg=None, sizearg=None, domain=None,
           size=None, use_kilobytes=False, flagstr="", **dargs):
    """
    Change the current memory allocation in the guest domain.

    @param: domainarg: Domain name (first pos. parameter)
    @param: sizearg: Memory size in KiB (second. pos. parameter)
    @param: domain: Option to --domain parameter
    @param: size: Option to --size or --kilobytes parameter
    @param: use_kilobytes: True for --kilobytes, False for --size
    @param: flagstr: string of "--config, --live, --current, etc."
    @returns: CmdResult instance
    @raises: error.CmdError: if libvirtd is not running!!!!!!
    """

    cmd = "setmem"
<<<<<<< HEAD
    if domainarg is not None: # Allow testing of ""
        cmd += " %s" % domainarg
    if sizearg is not None: # Allow testing of 0 and ""
        cmd += " %s" % sizearg
    if domain is not None: # Allow testing of --domain ""
        cmd += " --domain %s" % domain
    if size is not None: # Allow testing of --size "" or --size 0
        if use_kilobytes:
            cmd += " --kilobytes %s" % size
        else:
            cmd += " --size %s" % size
    if len(flagstr) > 0:
        cmd += " %s" % flagstr
    return command(cmd, **dargs)
=======
    if name:
        cmd += " --domain %s" % name
    if size:
        cmd += " %s" % size
    if options:
        cmd += " %s" % options
    return command(cmd, **dargs)


def snapshot_create(name):
    """
    Create snapshot of domain.

    @param name: name of domain
    @return: name of snapshot
    """
    cmd = "snapshot-create %s" % name
    sc_output = command(cmd)
    if sc_output.exit_status != 0:
        raise error.CmdError(cmd, sc_output, "Failed to create snapshot")
    snapshot_number = re.search("\d+", sc_output.stdout.strip()).group(0)
    
    return snapshot_number


def snapshot_current(name):
    """
    Create snapshot of domain.

    @param name: name of domain
    @return: name of snapshot
    """
    cmd = "snapshot-current %s --name" % name
    sc_output = command(cmd)
    if sc_output.exit_status != 0:
        raise error.CmdError(cmd, sc_output, "Failed to get current snapshot")

    return sc_output.stdout.strip()


def snapshot_list(name):
    """
    Get list of snapshots of domain.
 
    @param name: name of domain
    @return: list of snapshot names
    """
    rv = []

    cmd = "snapshot-list %s" % name
    sc_output = command(cmd)
    if sc_output.exit_status != 0:
        raise error.CmdError(cmd, sc_output, "Failed to get list of snapshots")

    data = re.findall("\w* *\d*-\d*-\d* \d*:\d*:\d* [+-]\d* \w*",
                      sc_output.stdout)
    for rec in data:
        if len(rec) == 0:
            continue
        rv.append(re.match("\w*", rec).group())

    return rv

       
def snapshot_info(name, snapshot):
    """
    Check snapshot information.

    @param name: name of domain
    @param snapshot: name os snapshot to verify
    @return: snapshot information dictionary
    """
    rv = {}
    values = ["Name", "Domain", "Current", "State", "Parent",
              "Children","Descendants", "Metadata"]

    cmd = "snapshot-info %s %s" % (name, snapshot)
    sc_output = command(cmd)
    if sc_output.exit_status != 0:
        raise error.CmdError(cmd, sc_output, "Failed to get snapshot info")
    
    for val in values:
        data = re.search("(?<=%s:) *\w*" % val, sc_output.stdout)
        if data is None:
            continue
        rv[val] = data.group(0).strip()
    
    if rv["Parent"] == "-":
       rv["Parent"] = None

    return rv


def snapshot_revert(name, snapshot):
    """
    Revert domain state to saved snapshot.

    @param name: name of domain
    @param snapshot: snapshot to revert to
    """
    cmd = "snapshot-revert %s %s" % (name,snapshot)
    return command(cmd)

    

def snapshot_delete(name, snapshot):
    """
    Remove domain snapshot

    @param name: name of domain
    @param snapshot: snapshot to delete
    """
    cmd = "snapshot-delete %s %s" % (name,snapshot)
    return command(cmd)
>>>>>>> 10c079aa
<|MERGE_RESOLUTION|>--- conflicted
+++ resolved
@@ -1151,7 +1151,6 @@
     """
 
     cmd = "setmem"
-<<<<<<< HEAD
     if domainarg is not None: # Allow testing of ""
         cmd += " %s" % domainarg
     if sizearg is not None: # Allow testing of 0 and ""
@@ -1166,14 +1165,6 @@
     if len(flagstr) > 0:
         cmd += " %s" % flagstr
     return command(cmd, **dargs)
-=======
-    if name:
-        cmd += " --domain %s" % name
-    if size:
-        cmd += " %s" % size
-    if options:
-        cmd += " %s" % options
-    return command(cmd, **dargs)
 
 
 def snapshot_create(name):
@@ -1280,5 +1271,4 @@
     @param snapshot: snapshot to delete
     """
     cmd = "snapshot-delete %s %s" % (name,snapshot)
-    return command(cmd)
->>>>>>> 10c079aa
+    return command(cmd)