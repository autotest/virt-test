import logging
import os
import glob
import shutil
from autotest.client.shared import logging_manager, error
from autotest.client import utils
import utils_misc
import data_dir
import asset
import cartesian_config
import utils_selinux
from defaults import DEFAULT_GUEST_OS

basic_program_requirements = ['7za', 'tcpdump', 'nc', 'ip', 'arping']

recommended_programs = {'qemu': [('qemu-kvm', 'kvm'), ('qemu-img',),
                                 ('qemu-io',)],
                        'libvirt': [('virsh',), ('virt-install',),
                                    ('fakeroot',), ('semanage',),
                                    ('getfattr',), ('restorecon',)],
                        'openvswitch': [],
                        'lvsb': [('semanage',), ('getfattr',), ('restorecon',)],
                        'v2v': [],
                        'libguestfs': [('perl',)]}

mandatory_programs = {'qemu': basic_program_requirements + ['gcc'],
                      'libvirt': basic_program_requirements,
                      'openvswitch': basic_program_requirements,
                      'lvsb': ['virt-sandbox', 'virt-sandbox-service', 'virsh'],
                      'v2v': basic_program_requirements,
                      'libguestfs': basic_program_requirements}

mandatory_headers = {'qemu': ['Python.h', 'types.h', 'socket.h', 'unistd.h'],
                     'libvirt': [],
                     'openvswitch': [],
                     'v2v': [],
                     'lvsb': [],
                     'libguestfs': []}

first_subtest = {'qemu': ['unattended_install', 'steps'],
                 'libvirt': ['unattended_install'],
                 'openvswitch': ['unattended_install'],
                 'v2v': ['unattended_install'],
                 'libguestfs': ['unattended_install'],
                 'lvsb': []}

last_subtest = {'qemu': ['shutdown'],
                'libvirt': ['shutdown', 'remove_guest'],
                'openvswitch': ['shutdown'],
                'v2v': ['shutdown'],
                'libguestfs': ['shutdown'],
                'lvsb': []}

test_filter = ['__init__', 'cfg', 'dropin.py']


def get_jeos_info():
    """
    Gets the correct asset and variant information depending on host OS.
    """
    jeos_info = {'asset': 'jeos-19-64', 'variant': 'JeOS.19'}
    issue_contents = utils.read_file('/etc/issue')
    if 'Fedora' in issue_contents and '20' in issue_contents:
        jeos_info = {'asset': 'jeos-20-64', 'variant': 'JeOS.20'}
    return jeos_info


def _get_config_filter():
    config_filter = ['__init__', ]
    for provider_subdir in asset.get_test_provider_subdirs():
        config_filter.append(os.path.join('%s' % provider_subdir, 'cfg'))
    return config_filter

config_filter = _get_config_filter()


def verify_recommended_programs(t_type):
    cmds = recommended_programs[t_type]
    for cmd_aliases in cmds:
        for cmd in cmd_aliases:
            found = None
            try:
                found = utils_misc.find_command(cmd)
                logging.info(found)
                break
            except ValueError:
                pass
        if found is None:
            if len(cmd_aliases) == 1:
                logging.info("Recommended command %s missing. You may "
                             "want to install it if not building from "
                             "source.", cmd_aliases[0])
            else:
                logging.info("Recommended command missing. You may "
                             "want to install it if not building it from "
                             "source. Aliases searched: %s", cmd_aliases)


def verify_mandatory_programs(t_type):
    failed_cmds = []
    cmds = mandatory_programs[t_type]
    for cmd in cmds:
        try:
            logging.info(utils_misc.find_command(cmd))
        except ValueError:
            logging.error("Required command %s is missing. You must "
                          "install it", cmd)
            failed_cmds.append(cmd)

    includes = mandatory_headers[t_type]
    available_includes = glob.glob('/usr/include/*/*')
    for include in available_includes:
        include_basename = os.path.basename(include)
        if include_basename in includes:
            logging.info(include)
            includes.pop(includes.index(include_basename))

    if includes:
        for include in includes:
            logging.error("Required include %s is missing. You may have to "
                          "install it", include)

    failures = failed_cmds + includes

    if failures:
        raise ValueError('Missing (cmds/includes): %s' % " ".join(failures))


def write_subtests_files(config_file_list, output_file_object, test_type=None):
    '''
    Writes a collection of individual subtests config file to one output file

    Optionally, for tests that we know their type, write the 'virt_test_type'
    configuration automatically.
    '''
    if test_type is not None:
        output_file_object.write("    - @type_specific:\n")
        output_file_object.write("        variants subtest:\n")

    for provider_name, config_path in config_file_list:
        config_file = open(config_path, 'r')

        write_test_type_line = False
        write_provider_line = False

        for line in config_file.readlines():
            if line.startswith('- ') and provider_name is not None:
                name, deps = line.split(":")
                name = name.split('-')[-1].strip()
                if name[0] == "@":
                    name = name[1:]
                line = "- %s.%s:%s" % (provider_name, name, deps)

            # special virt_test_type line output
            if test_type is not None:
                if write_test_type_line:
                    type_line = ("                virt_test_type = %s\n" %
                                 test_type)
                    output_file_object.write(type_line)
                    provider_line = ("                provider = %s\n" %
                                     provider_name)
                    output_file_object.write(provider_line)
                    write_test_type_line = False
                elif line.startswith('- '):
                    write_test_type_line = True
                output_file_object.write("            %s" % line)
            else:
                if write_provider_line:
                    provider_line = ("        provider = %s\n" %
                                     provider_name)
                    output_file_object.write(provider_line)
                    write_provider_line = False
                elif line.startswith('- '):
                    write_provider_line = True
                # regular line output
                output_file_object.write("    %s" % line)

        config_file.close()


def get_directory_structure(rootdir, guest_file):
    rootdir = rootdir.rstrip(os.sep)
    start = rootdir.rfind(os.sep) + 1
    previous_indent = 0
    indent = 0
    number_variants = 0
    for path, subdirs, files in os.walk(rootdir):
        folders = path[start:].split(os.sep)
        folders = folders[1:]
        indent = len(folders)
        if indent > previous_indent:
            guest_file.write("%svariants:\n" %
                             (4 * (indent + number_variants - 1) * " "))
            number_variants += 1
        elif indent < previous_indent:
            number_variants = indent
        indent += number_variants
        try:
            base_folder = folders[-1]
        except IndexError:
            base_folder = []
        base_cfg = "%s.cfg" % base_folder
        base_cfg_path = os.path.join(os.path.dirname(path), base_cfg)
        if os.path.isfile(base_cfg_path):
            base_file = open(base_cfg_path, 'r')
            for line in base_file.readlines():
                guest_file.write("%s%s" % ((4 * (indent - 1) * " "), line))
        else:
            if base_folder:
                guest_file.write("%s- %s:\n" %
                                 ((4 * (indent - 1) * " "), base_folder))
        variant_printed = False
        if files:
            files.sort()
            for f in files:
                if f.endswith(".cfg"):
                    bf = f[:len(f) - 4]
                    if bf not in subdirs:
                        if not variant_printed:
                            guest_file.write("%svariants:\n" %
                                             ((4 * (indent) * " ")))
                            variant_printed = True
                        base_file = open(os.path.join(path, f), 'r')
                        for line in base_file.readlines():
                            guest_file.write("%s%s" %
                                             ((4 * (indent + 1) * " "), line))
        indent -= number_variants
        previous_indent = indent


def create_guest_os_cfg(t_type):
    root_dir = data_dir.get_root_dir()
    guest_os_cfg_dir = os.path.join(root_dir, 'shared', 'cfg', 'guest-os')
    guest_os_cfg_path = data_dir.get_backend_cfg_path(t_type, 'guest-os.cfg')
    guest_os_cfg_file = open(guest_os_cfg_path, 'w')
    get_directory_structure(guest_os_cfg_dir, guest_os_cfg_file)


def create_subtests_cfg(t_type):
    root_dir = data_dir.get_root_dir()

    specific_test_list = []
    specific_file_list = []
    specific_subdirs = asset.get_test_provider_subdirs(t_type)
    provider_names_specific = asset.get_test_provider_names(t_type)

    provider_info_specific = []
    for specific_provider in provider_names_specific:
        provider_info_specific.append(asset.get_test_provider_info(specific_provider))

    for subdir in specific_subdirs:
        specific_test_list += data_dir.SubdirGlobList(subdir,
                                                      '*.py',
                                                      test_filter)
        specific_file_list += data_dir.SubdirGlobList(subdir,
                                                      '*.cfg',
                                                      config_filter)

    shared_test_list = []
    shared_file_list = []
    shared_subdirs = asset.get_test_provider_subdirs('generic')
    provider_names_shared = asset.get_test_provider_names('generic')

    provider_info_shared = []
    for shared_provider in provider_names_shared:
        provider_info_shared.append(asset.get_test_provider_info(shared_provider))

    if not t_type == 'lvsb':
        for subdir in shared_subdirs:
            shared_test_list += data_dir.SubdirGlobList(subdir,
                                                        '*.py',
                                                        test_filter)
            shared_file_list += data_dir.SubdirGlobList(subdir,
                                                        '*.cfg',
                                                        config_filter)

    all_specific_test_list = []
    for test in specific_test_list:
        for p in provider_info_specific:
            provider_base_path = p['backends'][t_type]['path']
            if provider_base_path in test:
                provider_name = p['name']
                break

        basename = os.path.basename(test)
        if basename != "__init__.py":
            all_specific_test_list.append("%s.%s" %
                                          (provider_name,
                                           basename.split(".")[0]))
    all_shared_test_list = []
    for test in shared_test_list:
        for p in provider_info_shared:
            provider_base_path = p['backends']['generic']['path']
            if provider_base_path in test:
                provider_name = p['name']
                break

        basename = os.path.basename(test)
        if basename != "__init__.py":
            all_shared_test_list.append("%s.%s" %
                                        (provider_name,
                                         basename.split(".")[0]))

    all_specific_test_list.sort()
    all_shared_test_list.sort()
    all_test_list = set(all_specific_test_list + all_shared_test_list)

    first_subtest_file = []
    last_subtest_file = []
    non_dropin_tests = []
    tmp = []

    for shared_file in shared_file_list:
        provider_name = None
        for p in provider_info_shared:
            provider_base_path = p['backends']['generic']['path']
            if provider_base_path in shared_file:
                provider_name = p['name']
                break

        shared_file_obj = open(shared_file, 'r')
        for line in shared_file_obj.readlines():
            line = line.strip()
            if line.startswith("type"):
                cartesian_parser = cartesian_config.Parser()
                cartesian_parser.parse_string(line)
                td = cartesian_parser.get_dicts().next()
                values = td['type'].split(" ")
                for value in values:
                    if t_type not in non_dropin_tests:
                        non_dropin_tests.append("%s.%s" %
                                                (provider_name, value))

        shared_file_name = os.path.basename(shared_file)
        shared_file_name = shared_file_name.split(".")[0]
        if shared_file_name in first_subtest[t_type]:
            if [provider_name, shared_file] not in first_subtest_file:
                first_subtest_file.append([provider_name, shared_file])
        elif shared_file_name in last_subtest[t_type]:
            if [provider_name, shared_file] not in last_subtest_file:
                last_subtest_file.append([provider_name, shared_file])
        else:
            if [provider_name, shared_file] not in tmp:
                tmp.append([provider_name, shared_file])
    shared_file_list = tmp

    tmp = []
    for shared_file in specific_file_list:
        provider_name = None
        for p in provider_info_specific:
            provider_base_path = p['backends'][t_type]['path']
            if provider_base_path in shared_file:
                provider_name = p['name']
                break

        shared_file_obj = open(shared_file, 'r')
        for line in shared_file_obj.readlines():
            line = line.strip()
            if line.startswith("type"):
                cartesian_parser = cartesian_config.Parser()
                cartesian_parser.parse_string(line)
                td = cartesian_parser.get_dicts().next()
                values = td['type'].split(" ")
                for value in values:
                    if value not in non_dropin_tests:
                        non_dropin_tests.append("%s.%s" %
                                                (provider_name, value))

        shared_file_name = os.path.basename(shared_file)
        shared_file_name = shared_file_name.split(".")[0]
        if shared_file_name in first_subtest[t_type]:
            if [provider_name, shared_file] not in first_subtest_file:
                first_subtest_file.append([provider_name, shared_file])
        elif shared_file_name in last_subtest[t_type]:
            if [provider_name, shared_file] not in last_subtest_file:
                last_subtest_file.append([provider_name, shared_file])
        else:
            if [provider_name, shared_file] not in tmp:
                tmp.append([provider_name, shared_file])
    specific_file_list = tmp

    non_dropin_tests.sort()
    non_dropin_tests = set(non_dropin_tests)
    dropin_tests = all_test_list - non_dropin_tests
    dropin_file_list = []
    tmp_dir = data_dir.get_tmp_dir()
    if not os.path.isdir(tmp_dir):
        os.makedirs(tmp_dir)

    for dropin_test in dropin_tests:
        provider = dropin_test.split(".")[0]
        d_type = dropin_test.split(".")[-1]
        autogen_cfg_path = os.path.join(tmp_dir,
                                        '%s.cfg' % dropin_test)
        autogen_cfg_file = open(autogen_cfg_path, 'w')
        autogen_cfg_file.write("# Drop-in test - auto generated snippet\n")
        autogen_cfg_file.write("- %s:\n" % dropin_test)
        autogen_cfg_file.write("    virt_test_type = %s\n" % t_type)
        autogen_cfg_file.write("    type = %s\n" % d_type)
        autogen_cfg_file.close()
        dropin_file_list.append([provider, autogen_cfg_path])

    dropin_file_list_2 = []
    dropin_tests = os.listdir(os.path.join(data_dir.get_root_dir(), "dropin"))
    dropin_cfg_path = os.path.join(tmp_dir, 'dropin.cfg')
    dropin_cfg_file = open(dropin_cfg_path, 'w')
    dropin_cfg_file.write("# Auto generated snippet for dropin tests\n")
    dropin_cfg_file.write("- dropin:\n")
    dropin_cfg_file.write("    variants:\n")
    for dropin_test in dropin_tests:
        if dropin_test == "README":
            continue
        dropin_cfg_file.write("        - %s:\n" % dropin_test)
        dropin_cfg_file.write("            virt_test_type = %s\n" % t_type)
        dropin_cfg_file.write("            type = dropin\n")
        dropin_cfg_file.write("            start_vm = no\n")
        dropin_cfg_file.write("            dropin_path = %s\n" % dropin_test)
    dropin_cfg_file.close()
    dropin_file_list_2.append(['io-github-autotest-qemu', dropin_cfg_path])

    subtests_cfg = os.path.join(root_dir, 'backends', t_type, 'cfg',
                                'subtests.cfg')
    subtests_file = open(subtests_cfg, 'w')
    subtests_file.write(
        "# Do not edit, auto generated file from subtests config\n")

    subtests_file.write("variants subtest:\n")
    write_subtests_files(first_subtest_file, subtests_file)
    write_subtests_files(specific_file_list, subtests_file, t_type)
    write_subtests_files(shared_file_list, subtests_file)
    write_subtests_files(dropin_file_list, subtests_file)
    write_subtests_files(dropin_file_list_2, subtests_file)
    write_subtests_files(last_subtest_file, subtests_file)

    subtests_file.close()


def create_config_files(test_dir, shared_dir, interactive, step=None,
                        force_update=False):
    def is_file_tracked(fl):
        tracked_result = utils.run("git ls-files %s --error-unmatch" % fl,
                                   ignore_status=True, verbose=False)
        return (tracked_result.exit_status == 0)

    if step is None:
        step = 0
    logging.info("")
    step += 1
    logging.info("%d - Generating config set", step)
    config_file_list = data_dir.SubdirGlobList(os.path.join(test_dir, "cfg"),
                                               "*.cfg",
                                               config_filter)
    config_file_list = [cf for cf in config_file_list if is_file_tracked(cf)]
    config_file_list_shared = glob.glob(os.path.join(shared_dir, "cfg",
                                                     "*.cfg"))

    # Handle overrides of cfg files. Let's say a test provides its own
    # subtest.cfg.sample, this file takes precedence over the shared
    # subtest.cfg.sample. So, yank this file from the cfg file list.

    config_file_list_shared_keep = []
    for cf in config_file_list_shared:
        basename = os.path.basename(cf)
        target = os.path.join(test_dir, "cfg", basename)
        if target not in config_file_list:
            config_file_list_shared_keep.append(cf)

    config_file_list += config_file_list_shared_keep
    for config_file in config_file_list:
        src_file = config_file
        dst_file = os.path.join(test_dir, "cfg", os.path.basename(config_file))
        if not os.path.isfile(dst_file):
            logging.debug("Creating config file %s from sample", dst_file)
            shutil.copyfile(src_file, dst_file)
        else:
            diff_cmd = "diff -Naur %s %s" % (dst_file, src_file)
            diff_result = utils.run(
                diff_cmd, ignore_status=True, verbose=False)
            if diff_result.exit_status != 0:
                logging.info("%s result:\n %s",
                             diff_result.command, diff_result.stdout)
                if interactive:
                    answer = utils.ask("Config file  %s differs from %s."
                                       "Overwrite?" % (dst_file, src_file))
                elif force_update:
                    answer = "y"
                else:
                    answer = "n"

                if answer == "y":
                    logging.debug("Restoring config file %s from sample",
                                  dst_file)
                    shutil.copyfile(src_file, dst_file)
                else:
                    logging.debug("Preserving existing %s file", dst_file)
            else:
                logging.debug("Config file %s exists, not touching", dst_file)


def haz_defcon(datadir, imagesdir, isosdir, tmpdir):
    """
    Compare current types from Defaults, or if default, compare on-disk type
    """
    # Searching through default contexts is very slow.
    # Exploit restorecon -n to find any defaults
    try:
        # First element is list, third tuple item is desired context
        data_type = utils_selinux.diff_defcon(datadir, False)[0][2]
    except IndexError:  # object matches default, get current on-disk context
        data_type = utils_selinux.get_context_of_file(datadir)
    # Extract just the type component
    data_type = utils_selinux.get_type_from_context(data_type)

    try:
        # Do not descend, we want to know the base-dir def. context
        images_type = utils_selinux.diff_defcon(imagesdir, False)[0][2]
    except IndexError:
        images_type = utils_selinux.get_context_of_file(imagesdir)
    images_type = utils_selinux.get_type_from_context(images_type)

    try:
        isos_type = utils_selinux.diff_defcon(isosdir, False)[0][2]
    except IndexError:
        isos_type = utils_selinux.get_context_of_file(isosdir)
    isos_type = utils_selinux.get_type_from_context(isos_type)

    try:
        tmp_type = utils_selinux.diff_defcon(tmpdir, False)[0][2]
    except IndexError:
        tmp_type = utils_selinux.get_context_of_file(tmpdir)
    tmp_type = utils_selinux.get_type_from_context(tmp_type)

    # hard-coded values b/c only four of them and widly-used
    if data_type == 'virt_var_lib_t':
        if images_type == 'virt_image_t':
            if isos_type == 'virt_content_t':
                if tmp_type == 'user_tmp_t':
                    return True  # No changes needed
    return False


def set_defcon(datadir, imagesdir, isosdir, tmpdir):
    """
    Tries to set datadir default contexts returns True if changed
    """
    made_changes = False
    try:
        # Returns list of tuple(pathname, from, to) of context differences
        # between on-disk and defaults.  Only interested in top-level
        # object [0] and the context it would change to [2]
        data_type = utils_selinux.diff_defcon(datadir, False)[0][2]
        # Extrach only the type
        existing_data = utils_selinux.get_type_from_context(data_type)
    except IndexError:
        existing_data = None
    try:
        images_type = utils_selinux.diff_defcon(imagesdir, False)[0][2]
        existing_images = utils_selinux.get_type_from_context(images_type)
    except IndexError:
        existing_images = None
    try:
        isos_type = utils_selinux.diff_defcon(isosdir, False)[0][2]
        existing_isos = utils_selinux.get_type_from_context(isos_type)
    except IndexError:
        existing_isos = None

    try:
        tmp_type = utils_selinux.diff_defcon(tmpdir, False)[0][2]
        existing_tmp = utils_selinux.get_type_from_context(tmp_type)
    except IndexError:
        existing_tmp = None

    # Only print slow info message one time
    could_be_slow = False
    msg = "Defining default contexts, this could take a few seconds..."
    # Changing default contexts is *slow*, avoid it if not necessary
    if existing_data is None or existing_data is not 'virt_var_lib_t':
        # semanage gives errors if don't treat /usr & /usr/local the same
        data_regex = utils_selinux.transmogrify_usr_local(datadir)
        logging.info(msg)
        could_be_slow = True
        # This applies only to datadir symlink, not sub-directories!
        utils_selinux.set_defcon('virt_var_lib_t', data_regex)
        made_changes = True

    if existing_images is None or existing_images is not 'virt_image_t':
        # Applies to imagesdir and everything below
        images_regex = utils_selinux.transmogrify_usr_local(imagesdir)
        images_regex = utils_selinux.transmogrify_sub_dirs(images_regex)
        if not could_be_slow:
            logging.info(msg)
            could_be_slow = True
        utils_selinux.set_defcon('virt_image_t', images_regex)
        made_changes = True

    if existing_isos is None or existing_isos is not 'virt_content_t':
        # Applies to isosdir and everything below
        isos_regex = utils_selinux.transmogrify_usr_local(isosdir)
        isos_regex = utils_selinux.transmogrify_sub_dirs(isos_regex)
        if not could_be_slow:
            logging.info(msg)
            could_be_slow = True
        utils_selinux.set_defcon('virt_content_t', isos_regex)
        made_changes = True

    if existing_tmp is None or existing_tmp is not 'user_tmp_t':
        tmp_regex = utils_selinux.transmogrify_usr_local(tmpdir)
        tmp_regex = utils_selinux.transmogrify_sub_dirs(tmp_regex)
        if not could_be_slow:
            logging.info(msg)
            could_be_slow = True
        utils_selinux.set_defcon('user_tmp_t', tmp_regex)
        made_changes = True

    return made_changes


def verify_selinux(datadir, imagesdir, isosdir, tmpdir,
                   interactive, selinux=False):
    """
    Verify/Set/Warn about SELinux and default file contexts for testing.

    :param datadir: Abs. path to data-directory symlink
    :param imagesdir: Abs. path to data/images directory
    :param isosdir: Abs. path to data/isos directory
    :param tmpdir: Abs. path to virt-test tmp dir
    :param interactive: True if running from console
    :param selinux: Whether setup SELinux contexts for shared/data
    """
    # datadir can be a symlink, but these must not have any
    imagesdir = os.path.realpath(imagesdir)
    isosdir = os.path.realpath(isosdir)
    tmpdir = os.path.realpath(tmpdir)
    needs_relabel = None
    try:
        # Raise SeCmdError if selinux not installed
        if utils_selinux.get_status() == 'enforcing':
            # Check if default contexts are set
            if not haz_defcon(datadir, imagesdir, isosdir, tmpdir):
                if selinux:
                    answer = "y"
                else:
                    if interactive:
                        answer = utils.ask("Setup all undefined default SE"
                                           "Linux contexts for shared/data/?")
                    else:
                        answer = "n"
            else:
                answer = "n"
            if answer.lower() == "y":
                # Assume relabeling is needed if changes made
                needs_relabel = set_defcon(datadir, imagesdir, isosdir, tmpdir)
            # Only relabel if files/dirs don't match default
            labels_ok = utils_selinux.verify_defcon(datadir, False)
            labels_ok &= utils_selinux.verify_defcon(imagesdir, True)
            labels_ok &= utils_selinux.verify_defcon(isosdir, True)
            labels_ok &= utils_selinux.verify_defcon(tmpdir, True)
            if labels_ok:
                needs_relabel = False
            else:
                logging.warning("On-disk SELinux labels do not match defaults")
                needs_relabel = True
        # Disabled or Permissive mode is same result as not installed
        else:
            logging.info("SELinux in permissive or disabled, testing"
                         "in enforcing mode is highly encourraged.")
    except utils_selinux.SemanageError:
        logging.info("Could not set default SELinux contexts. Please")
        logging.info("consider installing the semanage program then ")
        logging.info("verifying and/or running running:")
        # Paths must be transmogrified (changed) into regular expressions
        logging.info("semanage fcontext --add -t virt_var_lib_t '%s'",
                     utils_selinux.transmogrify_usr_local(datadir))
        logging.info("semanage fcontext --add -t virt_image_t '%s'",
                     utils_selinux.transmogrify_usr_local(
                         utils_selinux.transmogrify_sub_dirs(imagesdir)))
        logging.info("semanage fcontext --add -t virt_content_t '%s'",
                     utils_selinux.transmogrify_usr_local(
                         utils_selinux.transmogrify_sub_dirs(isosdir)))
        logging.info("semanage fcontext --add -t user_tmp_t '%s'",
                     utils_selinux.transmogrify_usr_local(
                         utils_selinux.transmogrify_sub_dirs(tmpdir)))
        needs_relabel = None  # Next run will catch if relabeling needed
    except utils_selinux.SelinuxError:  # Catchall SELinux related
        logging.info("SELinux not available, or error in command/setup.")
        logging.info("Please manually verify default file contexts before")
        logging.info("testing with SELinux enabled and enforcing.")
    if needs_relabel:
        if selinux:
            answer = "y"
        else:
            if interactive:
                answer = utils.ask("Relabel from default contexts?")
            else:
                answer = "n"
        if answer.lower() == 'y':
            changes = utils_selinux.apply_defcon(datadir, False)
            changes += utils_selinux.apply_defcon(imagesdir, True)
            changes += utils_selinux.apply_defcon(isosdir, True)
            changes += utils_selinux.apply_defcon(tmpdir, True)
            logging.info("Corrected contexts on %d files/dirs",
                         len(changes))


def bootstrap(test_name, test_dir, base_dir, default_userspace_paths,
              check_modules, online_docs_url, restore_image=False,
              download_image=True, interactive=True, selinux=False,
              verbose=False, update_providers=False, guest_os=DEFAULT_GUEST_OS):
    """
    Common virt test assistant module.

    :param test_name: Test name, such as "qemu".
    :param test_dir: Path with the test directory.
    :param base_dir: Base directory used to hold images and isos.
    :param default_userspace_paths: Important programs for a successful test
            execution.
    :param check_modules: Whether we want to verify if a given list of modules
            is loaded in the system.
    :param online_docs_url: URL to an online documentation system, such as a
            wiki page.
    :param restore_image: Whether to restore the image from the pristine.
    :param interactive: Whether to ask for confirmation.
    :param verbose: Verbose output.
    :param selinux: Whether setup SELinux contexts for shared/data.
    :param update_providers: Whether to update test providers if they are already
            downloaded.
    :param guest_os: Specify the guest image used for bootstrapping. By default
            the JeOS image is used.

    :raise error.CmdError: If JeOS image failed to uncompress
    :raise ValueError: If 7za was not found
    """
    if interactive:
        logging_manager.configure_logging(utils_misc.VirtLoggingConfig(),
                                          verbose=verbose)
    logging.info("%s test config helper", test_name)
    step = 0

    logging.info("")
    step += 1
    logging.info("%d - Updating all test providers", step)
    asset.download_all_test_providers(update_providers)

    logging.info("")
    step += 1
    logging.info("%d - Checking the mandatory programs and headers", step)
    verify_mandatory_programs(test_name)

    logging.info("")
    step += 1
    logging.info("%d - Checking the recommended programs", step)
    verify_recommended_programs(test_name)

    logging.info("")
    step += 1
    logging.info("%d - Verifying directories", step)
    shared_dir = os.path.dirname(data_dir.get_data_dir())
    sub_dir_list = ["images", "isos", "steps_data", "gpg"]
    for sub_dir in sub_dir_list:
        sub_dir_path = os.path.join(base_dir, sub_dir)
        if not os.path.isdir(sub_dir_path):
            logging.debug("Creating %s", sub_dir_path)
            os.makedirs(sub_dir_path)
        else:
            logging.debug("Dir %s exists, not creating",
                          sub_dir_path)

    datadir = data_dir.get_data_dir()
    if test_name == 'libvirt':
        create_config_files(test_dir, shared_dir, interactive, step)
        create_subtests_cfg(test_name)
        create_guest_os_cfg(test_name)
        # Don't bother checking if changes can't be made
        if os.getuid() == 0:
            verify_selinux(datadir,
                           os.path.join(datadir, 'images'),
                           os.path.join(datadir, 'isos'),
                           data_dir.get_tmp_dir(),
                           interactive, selinux)

    # lvsb test doesn't use any shared configs
    elif test_name == 'lvsb':
        create_subtests_cfg(test_name)
        if os.getuid() == 0:
            # Don't bother checking if changes can't be made
            verify_selinux(datadir,
                           os.path.join(datadir, 'images'),
                           os.path.join(datadir, 'isos'),
                           data_dir.get_tmp_dir(),
                           interactive, selinux)
    else:  # Some other test
        create_config_files(test_dir, shared_dir, interactive, step)
        create_subtests_cfg(test_name)
        create_guest_os_cfg(test_name)

    cartesian_parser = cartesian_config.Parser()
    cartesian_parser.parse_file(data_dir.get_backend_cfg_path(test_name, 'guest-os.cfg'))
    cartesian_parser.only_filter(guest_os)

    image_name = 'jeos-19-64'
    for params in cartesian_parser.get_dicts():
        image_name = params.get('image_name', 'image').split('/')[-1]

    if download_image or restore_image:
        logging.info("")
        step += 2
        logging.info("%s - Verifying (and possibly downloading) guest image",
                     step)
<<<<<<< HEAD
        asset.download_asset(image_name, interactive=interactive,
=======
        jeos_info = get_jeos_info()
        jeos_asset = jeos_info['asset']
        asset.download_asset(jeos_asset, interactive=interactive,
>>>>>>> b65df85e
                             restore_image=restore_image)

    if check_modules:
        logging.info("")
        step += 1
        logging.info("%d - Checking for modules %s", step,
                     ", ".join(check_modules))
        for module in check_modules:
            if not utils.module_is_loaded(module):
                logging.warning("Module %s is not loaded. You might want to "
                                "load it", module)
            else:
                logging.debug("Module %s loaded", module)

    if online_docs_url:
        logging.info("")
        step += 1
        logging.info("%d - If you wish, take a look at the online docs for "
                     "more info", step)
        logging.info("")
        logging.info(online_docs_url)<|MERGE_RESOLUTION|>--- conflicted
+++ resolved
@@ -806,13 +806,9 @@
         step += 2
         logging.info("%s - Verifying (and possibly downloading) guest image",
                      step)
-<<<<<<< HEAD
-        asset.download_asset(image_name, interactive=interactive,
-=======
         jeos_info = get_jeos_info()
         jeos_asset = jeos_info['asset']
         asset.download_asset(jeos_asset, interactive=interactive,
->>>>>>> b65df85e
                              restore_image=restore_image)
 
     if check_modules:
