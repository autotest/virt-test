import os, logging, time, glob, re, shutil
from autotest_lib.client.common_lib import error
from autotest_lib.client.bin import utils
import virt_utils, virt_test_utils

class VMError(Exception):
    pass


class VMCreateError(VMError):
    def __init__(self, cmd, status, output):
        VMError.__init__(self, cmd, status, output)
        self.cmd = cmd
        self.status = status
        self.output = output

    def __str__(self):
        return ("VM creation command failed:    %r    (status: %s,    "
                "output: %r)" % (self.cmd, self.status, self.output))


<<<<<<< HEAD
=======
class VMStartError(VMError):
    def __init__(self, name, reason=None):
        VMError.__init__(self, name, reason)
        self.name = name
        self.reason = reason

    def __str__(self):
        msg = "VM '%s' failed to start" % self.name
        if self.reason is not None:
            msg += ": %s" % self.reason
        return msg


>>>>>>> 343ced08
class VMConfigMissingError(VMError):
    def __init__(self, name, config):
        VMError.__init(self, name, config)
        self.name = name
        self.config = config

    def __str__(self):
        return "Missing config '%s' for VM %s" % (self.config, self.name)


class VMHashMismatchError(VMError):
    def __init__(self, actual, expected):
        VMError.__init__(self, actual, expected)
        self.actual_hash = actual
        self.expected_hash = expected

    def __str__(self):
        return ("CD image hash (%s) differs from expected one (%s)" %
                (self.actual_hash, self.expected_hash))


class VMImageMissingError(VMError):
    def __init__(self, filename):
        VMError.__init__(self, filename)
        self.filename = filename

    def __str__(self):
        return "CD image file not found: %r" % self.filename


class VMImageCheckError(VMError):
    def __init__(self, filename):
        VMError.__init__(self, filename)
        self.filename = filename

    def __str__(self):
        return "Errors found on image: %r" % self.filename


class VMBadPATypeError(VMError):
    def __init__(self, pa_type):
        VMError.__init__(self, pa_type)
        self.pa_type = pa_type

    def __str__(self):
        return "Unsupported PCI assignable type: %r" % self.pa_type


class VMPAError(VMError):
    def __init__(self, pa_type):
        VMError.__init__(self, pa_type)
        self.pa_type = pa_type

    def __str__(self):
        return ("No PCI assignable devices could be assigned "
                "(pci_assignable=%r)" % self.pa_type)


class VMPostCreateError(VMError):
    def __init__(self, cmd, output):
        VMError.__init__(self, cmd, output)
        self.cmd = cmd
        self.output = output


class VMHugePageError(VMPostCreateError):
    def __str__(self):
        return ("Cannot allocate hugepage memory    (command: %r,    "
                "output: %r)" % (self.cmd, self.output))


class VMKVMInitError(VMPostCreateError):
    def __str__(self):
        return ("Cannot initialize KVM    (command: %r,    output: %r)" %
                (self.cmd, self.output))


class VMDeadError(VMError):
    def __init__(self, reason='', detail=''):
        VMError.__init__(self)
        self.reason = reason
        self.detail = detail

    def __str__(self):
        msg = "VM is dead"
        if self.reason:
            msg += "    reason: %s" % self.reason
        if self.detail:
            msg += "    detail: %r" % self.detail
        return (msg)


class VMDeadKernelCrashError(VMError):
    def __init__(self, kernel_crash):
        VMError.__init__(self, kernel_crash)
        self.kernel_crash = kernel_crash

    def __str__(self):
        return ("VM is dead due to a kernel crash:\n%s" % self.kernel_crash)


class VMInvalidInstructionCode(VMError):
    def __init__(self, invalid_code):
        VMError.__init__(self, invalid_code)
        self.invalid_code = invalid_code

    def __str__(self):
        error = ""
        for invalid_code in self.invalid_code:
            error += "%s" % (invalid_code)
        return ("Invalid instruction was executed on VM:\n%s" % error)


class VMAddressError(VMError):
    pass


class VMPortNotRedirectedError(VMAddressError):
    def __init__(self, port):
        VMAddressError.__init__(self, port)
        self.port = port

    def __str__(self):
        return "Port not redirected: %s" % self.port


class VMAddressVerificationError(VMAddressError):
    def __init__(self, mac, ip):
        VMAddressError.__init__(self, mac, ip)
        self.mac = mac
        self.ip = ip

    def __str__(self):
        return ("Could not verify DHCP lease: "
                "%s --> %s" % (self.mac, self.ip))


class VMMACAddressMissingError(VMAddressError):
    def __init__(self, nic_index):
        VMAddressError.__init__(self, nic_index)
        self.nic_index = nic_index

    def __str__(self):
        return "No MAC defined for NIC #%s" % self.nic_index


class VMIPAddressMissingError(VMAddressError):
    def __init__(self, mac):
        VMAddressError.__init__(self, mac)
        self.mac = mac

    def __str__(self):
        return "No DHCP lease for MAC %s" % self.mac


class VMAddNetDevError(VMError):
    pass


class VMDelNetDevError(VMError):
    pass


class VMAddNicError(VMError):
    pass


class VMDelNicError(VMError):
    pass


class VMMigrateError(VMError):
    pass


class VMMigrateTimeoutError(VMMigrateError):
    pass


class VMMigrateCancelError(VMMigrateError):
    pass


class VMMigrateFailedError(VMMigrateError):
    pass

class VMMigrateProtoUnsupportedError(VMMigrateError):
    pass


class VMMigrateStateMismatchError(VMMigrateError):
    def __init__(self, src_hash, dst_hash):
        VMMigrateError.__init__(self, src_hash, dst_hash)
        self.src_hash = src_hash
        self.dst_hash = dst_hash

    def __str__(self):
        return ("Mismatch of VM state before and after migration (%s != %s)" %
                (self.src_hash, self.dst_hash))


class VMRebootError(VMError):
    pass

class VMStatusError(VMError):
    pass

<<<<<<< HEAD
=======
class VMRemoveError(VMError):
    pass

>>>>>>> 343ced08
class VMDeviceError(VMError):
    pass

class VMDeviceNotSupportedError(VMDeviceError):
    def __init__(self, name, device):
        VMDeviceError.__init__(self, name, device)
        self.name = name
        self.device = device

    def __str__(self):
        return ("Device '%s' is not supported for vm '%s' on this Host." %
                (self.device, self.name))

class VMUSBError(VMError):
    pass

class VMUSBControllerError(VMUSBError):
    pass

class VMUSBControllerMissingError(VMUSBControllerError):
    def __init__(self, name, controller_type):
        VMUSBControllerError.__init__(self, name, controller_type)
        self.name = name
        self.controller_type = controller_type

    def __str__(self):
        return ("Could not find '%s' USB Controller on vm '%s'. Please "
                "check config files." % (self.controller_type, self.name))

class VMUSBControllerPortFullError(VMUSBControllerError):
    def __init__(self, name):
        VMUSBControllerError.__init__(self, name)
        self.name = name

    def __str__(self):
        return ("No available USB Controller port left for VM %s." % self.name)


def get_image_blkdebug_filename(params, root_dir):
    """
    Generate an blkdebug file path from params and root_dir.

    blkdebug files allow error injection in the block subsystem.

    @param params: Dictionary containing the test parameters.
    @param root_dir: Base directory for relative filenames.

    @note: params should contain:
           blkdebug -- the name of the debug file.
    """
    blkdebug_name = params.get("drive_blkdebug", None)
    if blkdebug_name is not None:
        blkdebug_filename = virt_utils.get_path(root_dir, blkdebug_name)
    else:
        blkdebug_filename = None
    return blkdebug_filename


def get_image_filename(params, root_dir):
    """
    Generate an image path from params and root_dir.

    @param params: Dictionary containing the test parameters.
    @param root_dir: Base directory for relative filenames.

    @note: params should contain:
           image_name -- the name of the image file, without extension
           image_format -- the format of the image (qcow2, raw etc)
    """
    image_name = params.get("image_name", "image")
    image_format = params.get("image_format", "qcow2")
    use_storage = params.get("use_storage")
    if (use_storage == "iscsi" or use_storage == "emulational_iscsi"):
        return image_name
    if params.get("image_raw_device") == "yes":
        return image_name
    if image_format:
        image_filename = "%s.%s" % (image_name, image_format)
    else:
        image_filename = image_name
    image_filename = virt_utils.get_path(root_dir, image_filename)
    return image_filename


def create_image(params, root_dir, check_output=False):
    """
    Create an image using qemu_image.

    @param params: Dictionary containing the test parameters.
    @param root_dir: Base directory for relative filenames.
    @param check_output: Decide return command output or image name

    @note: params should contain:
           image_name -- the name of the image file, without extension
           image_format -- the format of the image (qcow2, raw etc)
           image_cluster_size (optional) -- the cluster size for the image
           image_size -- the requested size of the image (a string
           qemu-img can understand, such as '10G')
           create_with_dd -- use dd to create the image (raw format only)
    """
    format = params.get("image_format", "qcow2")
    image_filename = get_image_filename(params, root_dir)
<<<<<<< HEAD
    cluster_size = params.get("cluster_size")
    size = params.get("image_size", "10G")

    if params.get("create_with_dd") == "yes" and format == "raw":
        size_num = re.findall("\d+", size)[0]
        size_num = int(size_num)
        if "G" in size:
            size_num *= 1024
        qemu_img_cmd = params.get("dd_create_cmd") % (image_filename, size_num)

    else:
        qemu_img_cmd = virt_utils.get_path(root_dir,
                      params.get("qemu_img_binary","qemu-img"))
        qemu_img_cmd += " create"
        qemu_img_cmd += " -f %s" % format
        qemu_img_cmd += " %s" % image_filename

        if cluster_size:
            qemu_img_cmd += " -o cluster_size=%s" % cluster_size

        qemu_img_cmd += " %s" % size

    try:
        result = utils.system_output(qemu_img_cmd)
    except error.CmdError, e:
        logging.error("Could not create image; qemu-img command failed:\n%s",
                      str(e))
        if not check_output:
            result = None
        else:
            result = str(e)

    if not check_output:
        if not os.path.exists(image_filename):
            logging.error("Image could not be created for some reason; "
                          "qemu-img command:\n%s" % qemu_img_cmd)
            result = None
        else:
            logging.info("Image created in %s" % image_filename)
            result = image_filename

    return result
=======
    size = params.get("image_size", "10G")
    if params.get("create_with_dd") == "yes" and format == "raw":
        # maps K,M,G,T => (count, bs)
        human = {'K': (1, 1),
                 'M': (1, 1024),
                 'G': (1024, 1024),
                 'T': (1024, 1048576),
                }
        if human.has_key(size[-1]):
            block_size = human[size[-1]][1]
            size = int(size[:-1]) * human[size[-1]][0]
        qemu_img_cmd = ("dd if=/dev/zero of=%s count=%s bs=%sK"
                        % (image_filename, size, block_size))
    else:
        qemu_img_cmd = virt_utils.get_path(root_dir,
                                    params.get("qemu_img_binary", "qemu-img"))
        qemu_img_cmd += " create"

        qemu_img_cmd += " -f %s" % format

        image_cluster_size = params.get("image_cluster_size", None)
        if image_cluster_size is not None:
            qemu_img_cmd += " -o cluster_size=%s" % image_cluster_size

        qemu_img_cmd += " %s" % image_filename

        qemu_img_cmd += " %s" % size

    utils.system(qemu_img_cmd)
    return image_filename
>>>>>>> 343ced08


def remove_image(params, root_dir):
    """
    Remove an image file.

    @param params: A dict
    @param root_dir: Base directory for relative filenames.

    @note: params should contain:
           image_name -- the name of the image file, without extension
           image_format -- the format of the image (qcow2, raw etc)
    """
    image_filename = get_image_filename(params, root_dir)
    logging.debug("Removing image file %s", image_filename)
    if os.path.exists(image_filename):
        os.unlink(image_filename)
    else:
        logging.debug("Image file %s not found", image_filename)


def check_image(params, root_dir):
    """
    Check an image using the appropriate tools for each virt backend.

    @param params: Dictionary containing the test parameters.
    @param root_dir: Base directory for relative filenames.

    @note: params should contain:
           image_name -- the name of the image file, without extension
           image_format -- the format of the image (qcow2, raw etc)

    @raise VMImageCheckError: In case qemu-img check fails on the image.
    """
    vm_type = params.get("vm_type")
    if vm_type == 'kvm':
        image_filename = get_image_filename(params, root_dir)
        logging.debug("Checking image file %s", image_filename)
        qemu_img_cmd = virt_utils.get_path(root_dir,
                                      params.get("qemu_img_binary", "qemu-img"))
        image_is_qcow2 = params.get("image_format") == 'qcow2'
        if os.path.exists(image_filename) and image_is_qcow2:
            # Verifying if qemu-img supports 'check'
            q_result = utils.run(qemu_img_cmd, ignore_status=True)
            q_output = q_result.stdout
            check_img = True
            if not "check" in q_output:
                logging.error("qemu-img does not support 'check', "
                              "skipping check")
                check_img = False
            if not "info" in q_output:
                logging.error("qemu-img does not support 'info', "
                              "skipping check")
                check_img = False
            if check_img:
                try:
                    utils.system("%s info %s" % (qemu_img_cmd, image_filename))
                except error.CmdError:
                    logging.error("Error getting info from image %s",
                                  image_filename)

                cmd_result = utils.run("%s check %s" %
                                       (qemu_img_cmd, image_filename),
                                       ignore_status=True)
                # Error check, large chances of a non-fatal problem.
                # There are chances that bad data was skipped though
                if cmd_result.exit_status == 1:
                    for e_line in cmd_result.stdout.splitlines():
                        logging.error("[stdout] %s", e_line)
                    for e_line in cmd_result.stderr.splitlines():
                        logging.error("[stderr] %s", e_line)
                    if params.get("backup_image_on_check_error", "no") == "yes":
                        backup_image(params, root_dir, 'backup', False)
                    raise error.TestWarn("qemu-img check error. Some bad data "
                                         "in the image may have gone unnoticed")
                # Exit status 2 is data corruption for sure, so fail the test
                elif cmd_result.exit_status == 2:
                    for e_line in cmd_result.stdout.splitlines():
                        logging.error("[stdout] %s", e_line)
                    for e_line in cmd_result.stderr.splitlines():
                        logging.error("[stderr] %s", e_line)
                    if params.get("backup_image_on_check_error", "no") == "yes":
                        backup_image(params, root_dir, 'backup', False)
                    raise VMImageCheckError(image_filename)
                # Leaked clusters, they are known to be harmless to data
                # integrity
                elif cmd_result.exit_status == 3:
                    raise error.TestWarn("Leaked clusters were noticed during "
                                         "image check. No data integrity "
                                         "problem was found though.")

                # Just handle normal operation
                if params.get("backup_image", "no") == "yes":
                    backup_image(params, root_dir, 'backup', True)

        else:
            if not os.path.exists(image_filename):
                logging.debug("Image file %s not found, skipping check",
                              image_filename)
            elif not image_is_qcow2:
                logging.debug("Image file %s not qcow2, skipping check",
                              image_filename)


def backup_image(params, root_dir, action, good=True):
    """
    Backup or restore a disk image, depending on the action chosen.

    @param params: Dictionary containing the test parameters.
    @param root_dir: Base directory for relative filenames.
    @param action: Whether we want to backup or restore the image.
    @param good: If we are backing up a good image(we want to restore it) or
            a bad image (we are saving a bad image for posterior analysis).

    @note: params should contain:
           image_name -- the name of the image file, without extension
           image_format -- the format of the image (qcow2, raw etc)
    """
    def backup_raw_device(src, dst):
        utils.system("dd if=%s of=%s bs=4k conv=sync" % (src, dst))

    def backup_image_file(src, dst):
        logging.debug("Copying %s -> %s", src, dst)
        shutil.copy(src, dst)

    def get_backup_name(filename, backup_dir, good):
        if not os.path.isdir(backup_dir):
            os.makedirs(backup_dir)
        basename = os.path.basename(filename)
        if good:
            backup_filename = "%s.backup" % basename
        else:
            backup_filename = ("%s.bad.%s" %
                               (basename, virt_utils.generate_random_string(4)))
        return os.path.join(backup_dir, backup_filename)


    image_filename = get_image_filename(params, root_dir)
    backup_dir = params.get("backup_dir")
    if params.get('image_raw_device') == 'yes':
        iname = "raw_device"
        iformat = params.get("image_format", "qcow2")
        ifilename = "%s.%s" % (iname, iformat)
        ifilename = virt_utils.get_path(root_dir, ifilename)
        image_filename_backup = get_backup_name(ifilename, backup_dir, good)
        backup_func = backup_raw_device
    else:
        image_filename_backup = get_backup_name(image_filename, backup_dir,
                                                good)
        backup_func = backup_image_file

    if action == 'backup':
        image_dir = os.path.dirname(image_filename)
        image_dir_disk_free = utils.freespace(image_dir)
        image_filename_size = os.path.getsize(image_filename)
        image_filename_backup_size = 0
        if os.path.isfile(image_filename_backup):
            image_filename_backup_size = os.path.getsize(image_filename_backup)
        disk_free = image_dir_disk_free + image_filename_backup_size
        minimum_disk_free = 1.2 * image_filename_size
        if disk_free < minimum_disk_free:
            image_dir_disk_free_gb = float(image_dir_disk_free) / 10**9
            minimum_disk_free_gb = float(minimum_disk_free) / 10**9
            logging.error("Dir %s has %.1f GB free, less than the minimum "
                          "required to store a backup, defined to be 120%% "
                          "of the backup size, %.1f GB. Skipping backup...",
                          image_dir, image_dir_disk_free_gb,
                          minimum_disk_free_gb)
            return
        if good:
            # In case of qemu-img check return 1, we will make 2 backups, one
            # for investigation and other, to use as a 'pristine' image for
            # further tests
            state = 'good'
        else:
            state = 'bad'
        logging.info("Backing up %s image file %s", state, image_filename)
        src, dst = image_filename, image_filename_backup
    elif action == 'restore':
        if not os.path.isfile(image_filename_backup):
            logging.error('Image backup %s not found, skipping restore...',
                          image_filename_backup)
            return
        logging.info("Restoring image file %s from backup",
                     image_filename)
        src, dst = image_filename_backup, image_filename

    backup_func(src, dst)


class BaseVM(object):
    """
    Base class for all hypervisor specific VM subclasses.

    This class should not be used directly, that is, do not attempt to
    instantiate and use this class. Instead, one should implement a subclass
    that implements, at the very least, all methods defined right after the
    the comment blocks that are marked with:

    "Public API - *must* be reimplemented with virt specific code"

    and

    "Protected API - *must* be reimplemented with virt specific classes"

    The current proposal regarding methods naming convention is:

    - Public API methods: named in the usual way, consumed by tests
    - Protected API methods: name begins with a single underline, to be
      consumed only by BaseVM and subclasses
    - Private API methods: name begins with double underline, to be consumed
      only by the VM subclass itself (usually implements virt specific
      functionality: example: __make_qemu_command())

    So called "protected" methods are intended to be used only by VM classes,
    and not be consumed by tests. Theses should respect a naming convention
    and always be preceeded by a single underline.

    Currently most (if not all) methods are public and appears to be consumed
    by tests. It is a ongoing task to determine whether  methods should be
    "public" or "protected".
    """

    #
    # Assuming that all low-level hypervisor have at least migration via tcp
    # (true for xen & kvm). Also true for libvirt (using xen and kvm drivers)
    #
    MIGRATION_PROTOS = ['tcp', ]

    #
    # Timeout definition. This is being kept inside the base class so that
    # sub classes can change the default just for themselves
    #
    LOGIN_TIMEOUT = 10
    LOGIN_WAIT_TIMEOUT = 240
    COPY_FILES_TIMEOUT = 600
    MIGRATE_TIMEOUT = 3600
    REBOOT_TIMEOUT = 240
    CREATE_TIMEOUT = 5

    def __init__(self, name, params):
        self.name = name
        self.params = params

        #
        # Assuming all low-level hypervisors will have a serial (like) console
        # connection to the guest. libvirt also supports serial (like) consoles
        # (virDomainOpenConsole). subclasses should set this to an object that
        # is or behaves like aexpect.ShellSession.
        #
        self.serial_console = None

        self._generate_unique_id()


    def _generate_unique_id(self):
        """
        Generate a unique identifier for this VM
        """
        while True:
            self.instance = (time.strftime("%Y%m%d-%H%M%S-") +
                             virt_utils.generate_random_string(4))
            if not glob.glob("/tmp/*%s" % self.instance):
                break


    #
    # Public API - could be reimplemented with virt specific code
    #
    def verify_alive(self):
        """
        Make sure the VM is alive and that the main monitor is responsive.

        Can be subclassed to provide better information on why the VM is
        not alive (reason, detail)

        @raise VMDeadError: If the VM is dead
        @raise: Various monitor exceptions if the monitor is unresponsive
        """
        if self.is_dead():
            raise VMDeadError


    def get_mac_address(self, nic_index=0):
        """
        Return the MAC address of a NIC.

        @param nic_index: Index of the NIC
        @raise VMMACAddressMissingError: If no MAC address is defined for the
                requested NIC
        """
        nic_name = self.params.objects("nics")[nic_index]
        nic_params = self.params.object_params(nic_name)
        mac = (nic_params.get("nic_mac") or
               virt_utils.get_mac_address(self.instance, nic_index))
        if not mac:
            raise VMMACAddressMissingError(nic_index)
        return mac


    def verify_kernel_crash(self):
        """
        Find kernel crash message on the VM serial console.

        @raise: VMDeadKernelCrashError, in case a kernel crash message was
                found.
        """
        if self.serial_console is not None:
            data = self.serial_console.get_output()
            match = re.search(r"BUG:.*---\[ end trace .* \]---", data,
                              re.DOTALL|re.MULTILINE)
            if match is not None:
                raise VMDeadKernelCrashError(match.group(0))


    def verify_illegal_instructonn(self):
        """
        Find illegal instruction code on VM serial console output.

        @raise: VMInvalidInstructionCode, in case a wrong instruction code.
        """
        if self.serial_console is not None:
            data = self.serial_console.get_output()
            match = re.findall(r".*trap invalid opcode.*\n", data,
                               re.MULTILINE)

            if match:
                raise VMInvalidInstructionCode(match)


    def get_params(self):
        """
        Return the VM's params dict. Most modified params take effect only
        upon VM.create().
        """
        return self.params


    def get_serial_console_filename(self):
        """
        Return the serial console filename.
        """
        return "/tmp/serial-%s" % self.instance


    def get_testlog_filename(self):
        """
        Return the testlog filename.
        """
        return "/tmp/testlog-%s" % self.instance

    @error.context_aware
    def login(self, nic_index=0, timeout=LOGIN_TIMEOUT):
        """
        Log into the guest via SSH/Telnet/Netcat.
        If timeout expires while waiting for output from the guest (e.g. a
        password prompt or a shell prompt) -- fail.

        @param nic_index: The index of the NIC to connect to.
        @param timeout: Time (seconds) before giving up logging into the
                guest.
        @return: A ShellSession object.
        """
        error.context("logging into '%s'" % self.name)
        username = self.params.get("username", "")
        password = self.params.get("password", "")
        prompt = self.params.get("shell_prompt", "[\#\$]")
        linesep = eval("'%s'" % self.params.get("shell_linesep", r"\n"))
        client = self.params.get("shell_client")
        address = self.get_address(nic_index)
        port = self.get_port(int(self.params.get("shell_port")))
        log_filename = ("session-%s-%s.log" %
                        (self.name, virt_utils.generate_random_string(4)))
        session = virt_utils.remote_login(client, address, port, username,
                                         password, prompt, linesep,
                                         log_filename, timeout)
        session.set_status_test_command(self.params.get("status_test_command",
                                                        ""))
        return session


    def remote_login(self, nic_index=0, timeout=LOGIN_TIMEOUT):
        """
        Alias for login() for backward compatibility.
        """
        return self.login(nic_index, timeout)


<<<<<<< HEAD
    def wait_for_login(self, nic_index=0, timeout=240, internal_timeout=10,
                       serial=False, restart_network=False):
=======
    def wait_for_login(self, nic_index=0, timeout=LOGIN_WAIT_TIMEOUT,
                       internal_timeout=LOGIN_TIMEOUT):
>>>>>>> 343ced08
        """
        Make multiple attempts to log into the guest via SSH/Telnet/Netcat.

        @param nic_index: The index of the NIC to connect to.
        @param timeout: Time (seconds) to keep trying to log in.
        @param internal_timeout: Timeout to pass to login().
        @param serial: Whether to use a serial connection when remote login
                (ssh, rss) failed.
        @param restart_network: Whether to try to restart guest's network.
        @return: A ShellSession object.
        """
        error_messages = []
        logging.debug("Attempting to log into '%s' (timeout %ds)", self.name,
                      timeout)
        end_time = time.time() + timeout
        while time.time() < end_time:
            try:
                return self.login(nic_index, internal_timeout)
            except (virt_utils.LoginError, VMError), e:
                e = str(e)
                if e not in error_messages:
                    logging.debug(e)
                    error_messages.append(e)
            time.sleep(2)

        # Timeout expired
        if serial or restart_network:
            # Try to login via serila console
            return self.wait_for_serial_login(timeout, internal_timeout,
                                              restart_network)
        else:
            # Try one more time but don't catch exceptions
            return self.login(nic_index, internal_timeout)


    @error.context_aware
    def copy_files_to(self, host_path, guest_path, nic_index=0, verbose=False,
                      timeout=COPY_FILES_TIMEOUT):
        """
        Transfer files to the remote host(guest).

        @param host_path: Host path
        @param guest_path: Guest path
        @param nic_index: The index of the NIC to connect to.
        @param verbose: If True, log some stats using logging.debug (RSS only)
        @param timeout: Time (seconds) before giving up on doing the remote
                copy.
        """
        error.context("sending file(s) to '%s'" % self.name)
        username = self.params.get("username", "")
        password = self.params.get("password", "")
        client = self.params.get("file_transfer_client")
        address = self.get_address(nic_index)
        port = self.get_port(int(self.params.get("file_transfer_port")))
        log_filename = ("transfer-%s-to-%s-%s.log" %
                        (self.name, address,
                        virt_utils.generate_random_string(4)))
        virt_utils.copy_files_to(address, client, username, password, port,
                                host_path, guest_path, log_filename, verbose,
                                timeout)


    @error.context_aware
    def copy_files_from(self, guest_path, host_path, nic_index=0,
                        verbose=False, timeout=COPY_FILES_TIMEOUT):
        """
        Transfer files from the guest.

        @param host_path: Guest path
        @param guest_path: Host path
        @param nic_index: The index of the NIC to connect to.
        @param verbose: If True, log some stats using logging.debug (RSS only)
        @param timeout: Time (seconds) before giving up on doing the remote
                copy.
        """
        error.context("receiving file(s) from '%s'" % self.name)
        username = self.params.get("username", "")
        password = self.params.get("password", "")
        client = self.params.get("file_transfer_client")
        address = self.get_address(nic_index)
        port = self.get_port(int(self.params.get("file_transfer_port")))
        log_filename = ("transfer-%s-from-%s-%s.log" %
                        (self.name, address,
                        virt_utils.generate_random_string(4)))
        virt_utils.copy_files_from(address, client, username, password, port,
                                  guest_path, host_path, log_filename,
                                  verbose, timeout)


    @error.context_aware
    def serial_login(self, timeout=LOGIN_TIMEOUT):
        """
        Log into the guest via the serial console.
        If timeout expires while waiting for output from the guest (e.g. a
        password prompt or a shell prompt) -- fail.

        @param timeout: Time (seconds) before giving up logging into the guest.
        @return: ShellSession object on success and None on failure.
        """
        error.context("logging into '%s' via serial console" % self.name)
        username = self.params.get("username", "")
        password = self.params.get("password", "")
        prompt = self.params.get("shell_prompt", "[\#\$]")
        linesep = eval("'%s'" % self.params.get("shell_linesep", r"\n"))
        status_test_command = self.params.get("status_test_command", "")

        self.serial_console.set_linesep(linesep)
        self.serial_console.set_status_test_command(status_test_command)

        # Try to get a login prompt
        self.serial_console.sendline()

        virt_utils._remote_login(self.serial_console, username, password,
                                prompt, timeout)
        return self.serial_console


<<<<<<< HEAD
    def wait_for_serial_login(self, timeout=240, internal_timeout=10,
                              restart_network=False):
=======
    def wait_for_serial_login(self, timeout=LOGIN_WAIT_TIMEOUT,
                              internal_timeout=LOGIN_TIMEOUT):
>>>>>>> 343ced08
        """
        Make multiple attempts to log into the guest via serial console.

        @param timeout: Time (seconds) to keep trying to log in.
        @param internal_timeout: Timeout to pass to serial_login().
        @param restart_network: Whether try to restart guest's network.
        @return: A ShellSession object.
        """
        error_messages = []
        logging.debug("Attempting to log into '%s' via serial console "
                      "(timeout %ds)", self.name, timeout)
        end_time = time.time() + timeout
        while time.time() < end_time:
            try:
                session = self.serial_login(internal_timeout)
                if restart_network:
                    try:
                        virt_test_utils.restart_guest_network(session)
                    except Exception:
                        pass
                return session
            except virt_utils.LoginError, e:
                e = str(e)
                if e not in error_messages:
                    logging.debug(e)
                    error_messages.append(e)
            time.sleep(2)
        # Timeout expired; try one more time but don't catch exceptions
        return self.serial_login(internal_timeout)


    def get_uuid(self):
        """
        Catch UUID of the VM.

        @return: None,if not specified in config file
        """
        if self.params.get("uuid") == "random":
            return self.uuid
        else:
            return self.params.get("uuid", None)


    def send_string(self, str):
        """
        Send a string to the VM.

        @param str: String, that must consist of alphanumeric characters only.
                Capital letters are allowed.
        """
        for char in str:
            if char.isupper():
                self.send_key("shift-%s" % char.lower())
            else:
                self.send_key(char)


    def get_cpu_count(self):
        """
        Get the cpu count of the VM.
        """
        session = self.login()
        if not session:
            return None
        try:
            return int(session.cmd(self.params.get("cpu_chk_cmd")))
        finally:
            if session:
                session.close()


    def get_memory_size(self, cmd=None, timeout=60, re_str=None):
        """
        Get bootup memory size of the VM.

        @param check_cmd: Command used to check memory. If not provided,
                self.params.get("mem_chk_cmd") will be used.
        """
        session = self.login()
        if not session:
            return None
        try:
            if not cmd:
                cmd = self.params.get("mem_chk_cmd")
            if re_str is None:
                re_str = self.params.get("mem_chk_re_str", "([0-9]+)")
            mem_str = session.cmd(cmd, timeout)
            mem = re.findall(re_str, mem_str)
            mem_size = 0
            for m in mem:
                mem_size += int(m)
            if "GB" in mem_str:
                mem_size *= 1024
            elif "MB" in mem_str:
                pass
            else:
                mem_size /= 1024
            return int(mem_size)
        finally:
            if session:
                session.close()


    def get_current_memory_size(self):
        """
        Get current memory size of the VM, rather than bootup memory.
        """
        cmd = self.params.get("mem_chk_cur_cmd")
        return self.get_memory_size(cmd)


    #
    # Public API - *must* be reimplemented with virt specific code
    #
    def is_alive(self):
        """
        Return True if the VM is alive and the management interface is responsive.
        """
        raise NotImplementedError


    def is_dead(self):
        """
        Return True if the the VM is dead.
        """
        raise NotImplementedError


    def get_address(self, index=0):
        """
        Return the IP address of a NIC of the guest

        @param index: Index of the NIC whose address is requested.
        @raise VMMACAddressMissingError: If no MAC address is defined for the
                requested NIC
        @raise VMIPAddressMissingError: If no IP address is found for the the
                NIC's MAC address
        @raise VMAddressVerificationError: If the MAC-IP address mapping cannot
                be verified (using arping)
        """
        raise NotImplementedError


    def clone(self, name, **params):
        """
        Return a clone of the VM object with optionally modified parameters.

        This method should be implemented by
        """
        raise NotImplementedError


    def destroy(self, gracefully=True, free_mac_addresses=True):
        """
        Destroy the VM.

        If gracefully is True, first attempt to shutdown the VM with a shell
        command.  Then, attempt to destroy the VM via the monitor with a 'quit'
        command.  If that fails, send SIGKILL to the qemu process.

        @param gracefully: If True, an attempt will be made to end the VM
                using a shell command before trying to end the qemu process
                with a 'quit' or a kill signal.
        @param free_mac_addresses: If True, the MAC addresses used by the VM
                will be freed.
        """
        raise NotImplementedError


    def migrate(self, timeout=MIGRATE_TIMEOUT, protocol="tcp",
                cancel_delay=None, offline=False, stable_check=False,
                clean=True, save_path="/tmp", dest_host="localhost",
                remote_port=None):
        """
        Migrate the VM.

        If the migration is local, the VM object's state is switched with that
        of the destination VM.  Otherwise, the state is switched with that of
        a dead VM (returned by self.clone()).

        @param timeout: Time to wait for migration to complete.
        @param protocol: Migration protocol ('tcp', 'unix' or 'exec').
        @param cancel_delay: If provided, specifies a time duration after which
                migration will be canceled.  Used for testing migrate_cancel.
        @param offline: If True, pause the source VM before migration.
        @param stable_check: If True, compare the VM's state after migration to
                its state before migration and raise an exception if they
                differ.
        @param clean: If True, delete the saved state files (relevant only if
                stable_check is also True).
        @save_path: The path for state files.
        @param dest_host: Destination host (defaults to 'localhost').
        @param remote_port: Port to use for remote migration.
        """
        raise NotImplementedError


    def reboot(self, session=None, method="shell", nic_index=0,
               timeout=REBOOT_TIMEOUT):
        """
        Reboot the VM and wait for it to come back up by trying to log in until
        timeout expires.

        @param session: A shell session object or None.
        @param method: Reboot method.  Can be "shell" (send a shell reboot
                command) or "system_reset" (send a system_reset monitor command).
        @param nic_index: Index of NIC to access in the VM, when logging in
                after rebooting.
        @param timeout: Time to wait for login to succeed (after rebooting).
        @return: A new shell session object.
        """
        raise NotImplementedError


    # should this really be expected from VMs of all hypervisor types?
    def send_key(self, keystr):
        """
        Send a key event to the VM.

        @param: keystr: A key event string (e.g. "ctrl-alt-delete")
        """
        raise NotImplementedError

    def save_to_file(self, path):
        """
        State of paused VM recorded to path and VM shutdown on success

        Throws a VMStatusError if before/after state is incorrect.

        @param: path: file where VM state recorded

        """
        raise NotImplementedError

    def restore_from_file(self, path):
        """
        A shutdown or paused VM is resumed from path, & possibly set running

        Throws a VMStatusError if before/after restore state is incorrect

        @param: path: path to file vm state was saved to
        """
        raise NotImplementedError

    def needs_restart(self, name, params, basedir):
        """
        Based on virt preprocessing information, decide whether the VM needs
        a restart.
        """
        raise NotImplementedError


    def pause(self):
        """
        Stop the VM operation.
        """
        raise NotImplementedError


    def resume(self):
        """
        Resume the VM operation in case it's stopped.
        """
        raise NotImplementedError<|MERGE_RESOLUTION|>--- conflicted
+++ resolved
@@ -19,8 +19,6 @@
                 "output: %r)" % (self.cmd, self.status, self.output))
 
 
-<<<<<<< HEAD
-=======
 class VMStartError(VMError):
     def __init__(self, name, reason=None):
         VMError.__init__(self, name, reason)
@@ -34,7 +32,6 @@
         return msg
 
 
->>>>>>> 343ced08
 class VMConfigMissingError(VMError):
     def __init__(self, name, config):
         VMError.__init(self, name, config)
@@ -242,12 +239,9 @@
 class VMStatusError(VMError):
     pass
 
-<<<<<<< HEAD
-=======
 class VMRemoveError(VMError):
     pass
 
->>>>>>> 343ced08
 class VMDeviceError(VMError):
     pass
 
@@ -350,51 +344,9 @@
     """
     format = params.get("image_format", "qcow2")
     image_filename = get_image_filename(params, root_dir)
-<<<<<<< HEAD
     cluster_size = params.get("cluster_size")
     size = params.get("image_size", "10G")
 
-    if params.get("create_with_dd") == "yes" and format == "raw":
-        size_num = re.findall("\d+", size)[0]
-        size_num = int(size_num)
-        if "G" in size:
-            size_num *= 1024
-        qemu_img_cmd = params.get("dd_create_cmd") % (image_filename, size_num)
-
-    else:
-        qemu_img_cmd = virt_utils.get_path(root_dir,
-                      params.get("qemu_img_binary","qemu-img"))
-        qemu_img_cmd += " create"
-        qemu_img_cmd += " -f %s" % format
-        qemu_img_cmd += " %s" % image_filename
-
-        if cluster_size:
-            qemu_img_cmd += " -o cluster_size=%s" % cluster_size
-
-        qemu_img_cmd += " %s" % size
-
-    try:
-        result = utils.system_output(qemu_img_cmd)
-    except error.CmdError, e:
-        logging.error("Could not create image; qemu-img command failed:\n%s",
-                      str(e))
-        if not check_output:
-            result = None
-        else:
-            result = str(e)
-
-    if not check_output:
-        if not os.path.exists(image_filename):
-            logging.error("Image could not be created for some reason; "
-                          "qemu-img command:\n%s" % qemu_img_cmd)
-            result = None
-        else:
-            logging.info("Image created in %s" % image_filename)
-            result = image_filename
-
-    return result
-=======
-    size = params.get("image_size", "10G")
     if params.get("create_with_dd") == "yes" and format == "raw":
         # maps K,M,G,T => (count, bs)
         human = {'K': (1, 1),
@@ -405,26 +357,42 @@
         if human.has_key(size[-1]):
             block_size = human[size[-1]][1]
             size = int(size[:-1]) * human[size[-1]][0]
-        qemu_img_cmd = ("dd if=/dev/zero of=%s count=%s bs=%sK"
-                        % (image_filename, size, block_size))
+
+        qemu_img_cmd = (params.get("dd_create_cmd")
+                                  % (image_filename, size, block_size))
+
     else:
         qemu_img_cmd = virt_utils.get_path(root_dir,
-                                    params.get("qemu_img_binary", "qemu-img"))
+                      params.get("qemu_img_binary","qemu-img"))
         qemu_img_cmd += " create"
-
         qemu_img_cmd += " -f %s" % format
-
-        image_cluster_size = params.get("image_cluster_size", None)
-        if image_cluster_size is not None:
-            qemu_img_cmd += " -o cluster_size=%s" % image_cluster_size
-
         qemu_img_cmd += " %s" % image_filename
 
+        if cluster_size:
+            qemu_img_cmd += " -o cluster_size=%s" % cluster_size
+
         qemu_img_cmd += " %s" % size
 
-    utils.system(qemu_img_cmd)
-    return image_filename
->>>>>>> 343ced08
+    try:
+        result = utils.system_output(qemu_img_cmd)
+    except error.CmdError, e:
+        logging.error("Could not create image; qemu-img command failed:\n%s",
+                      str(e))
+        if not check_output:
+            result = None
+        else:
+            result = str(e)
+
+    if not check_output:
+        if not os.path.exists(image_filename):
+            logging.error("Image could not be created for some reason; "
+                          "qemu-img command:\n%s" % qemu_img_cmd)
+            result = None
+        else:
+            logging.info("Image created in %s" % image_filename)
+            result = image_filename
+
+    return result
 
 
 def remove_image(params, root_dir):
@@ -813,13 +781,9 @@
         return self.login(nic_index, timeout)
 
 
-<<<<<<< HEAD
-    def wait_for_login(self, nic_index=0, timeout=240, internal_timeout=10,
+    def wait_for_login(self, nic_index=0, timeout=LOGIN_WAIT_TIMEOUT,
+                       internal_timeout=LOGIN_TIMEOUT,
                        serial=False, restart_network=False):
-=======
-    def wait_for_login(self, nic_index=0, timeout=LOGIN_WAIT_TIMEOUT,
-                       internal_timeout=LOGIN_TIMEOUT):
->>>>>>> 343ced08
         """
         Make multiple attempts to log into the guest via SSH/Telnet/Netcat.
 
@@ -937,13 +901,9 @@
         return self.serial_console
 
 
-<<<<<<< HEAD
-    def wait_for_serial_login(self, timeout=240, internal_timeout=10,
+    def wait_for_serial_login(self, timeout=LOGIN_WAIT_TIMEOUT,
+                              internal_timeout=LOGIN_TIMEOUT,
                               restart_network=False):
-=======
-    def wait_for_serial_login(self, timeout=LOGIN_WAIT_TIMEOUT,
-                              internal_timeout=LOGIN_TIMEOUT):
->>>>>>> 343ced08
         """
         Make multiple attempts to log into the guest via serial console.
 
